--- conflicted
+++ resolved
@@ -3,9 +3,6 @@
     rev: stable
     hooks: 
     - id: black
-<<<<<<< HEAD
       language_version: python3.8
-=======
-      language_version: python3.8
-      
->>>>>>> 8a072354
+
+      