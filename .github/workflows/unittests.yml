 on:
   push:
     branches:
     - '*'
   pull_request:
     branches:
     - '*'
   schedule:
     - cron: '59 21 * * *'

 jobs:
   unittests:
     name: ${{ matrix.os }}, ${{ matrix.environment-file }}
     runs-on: ${{ matrix.os }}
     env:
       FETCH_EXAMPLES: python -c 'import libpysal; libpysal.examples.fetch_all()'
       RUN_TEST: pytest -v -n auto libpysal --cov libpysal --cov-config .coveragerc --cov-report xml --color yes --cov-append --cov-report term-missing
     #timeout-minutes: 25
     strategy:
       matrix:
         os: ['ubuntu-latest']
         environment-file: [ci/37-minimal.yaml, ci/37.yaml, ci/38.yaml, ci/39.yaml, ci/310.yaml]
         include:
           - environment-file: ci/310.yaml
             os: macos-latest
           - environment-file: ci/310.yaml
             os: windows-latest

     steps:
       - name: checkout repo
<<<<<<< HEAD
         uses: actions/checkout@v2

=======
         uses: actions/checkout@v3
       
>>>>>>> 0a4b0797
       - name: setup micromamba
         uses: mamba-org/provision-with-micromamba@main
         with:
           environment-file: ${{ matrix.environment-file }}
           micromamba-version: 'latest'

       - name: run tests - bash
         shell: bash -l {0}
         run: |
           ${{ env.FETCH_EXAMPLES }}
           ${{ env.RUN_TEST }}
         if: matrix.os != 'windows-latest'

       - name: run tests - powershell
         shell: powershell
         run: |
           ${{ env.FETCH_EXAMPLES }}
           ${{ env.RUN_TEST }}
         if: matrix.os == 'windows-latest'

       - name: codecov
         uses: codecov/codecov-action@v2
         with:
           token: ${{ secrets.CODECOV_TOKEN }}
           file: ./coverage.xml
           name: libpysal-codecov<|MERGE_RESOLUTION|>--- conflicted
+++ resolved
@@ -28,13 +28,8 @@
 
      steps:
        - name: checkout repo
-<<<<<<< HEAD
-         uses: actions/checkout@v2
+         uses: actions/checkout@v3
 
-=======
-         uses: actions/checkout@v3
-       
->>>>>>> 0a4b0797
        - name: setup micromamba
          uses: mamba-org/provision-with-micromamba@main
          with:
