from scipy.spatial import Delaunay as _Delaunay
from scipy import sparse
from libpysal.weights import W, WSP
import pandas, numpy, warnings

try:
    from numba import njit
except ModuleNotFoundError:
    from libpysal.common import jit as njit

__author__ = """"
Levi John Wolf (levi.john.wolf@gmail.com)
Martin Fleischmann (martin@martinfleischmann.net)
"""

#### Classes


class Delaunay(W):
    """
    Constructor of the Delaunay graph of a set of input points.
    Relies on scipy.spatial.Delaunay and numba to quickly construct
    a graph from the input set of points. Will be slower without numba,
    and will warn if this is missing.

    Parameters
    ----------
    coordinates :   array of points, (N,2)
        numpy array of coordinates containing locations to compute the
        delaunay triangulation
    **kwargs    :   keyword argument list
        keyword arguments passed directly to weights.W

    Notes
    -----
    The Delaunay triangulation can result in quite a few non-local links among
    spatial coordinates. For a more useful graph, consider the weights.Voronoi
    constructor or the Gabriel graph.

    The weights.Voronoi class builds a voronoi diagram among the points, clips the
    Voronoi cells, and then constructs an adjacency graph among the clipped cells.
    This graph among the clipped Voronoi cells generally represents the structure
    of local adjacencies better than the "raw" Delaunay graph.

    The weights.gabriel.Gabriel graph constructs a Delaunay graph, but only
    includes the "short" links in the Delaunay graph.

    However, if the unresricted Delaunay triangulation is needed, this class
    will compute it much more quickly than Voronoi(coordinates, clip=None).
    """

    def __init__(self, coordinates, **kwargs):
        try:
            from numba import njit
        except ModuleNotFoundError:
            warnings.warn(
                "The numba package is used extensively in this module"
                " to accelerate the computation of graphs. Without numba,"
                " these computations may become unduly slow on large data."
            )
        edges, _ = self._voronoi_edges(coordinates)
        ids = kwargs.get("ids")
        if ids is not None:
            ids = numpy.asarray(ids)
            edges = numpy.column_stack((ids[edges[:, 0]], ids[edges[:, 1]]))
            del kwargs["ids"]
        else:
            ids = numpy.arange(coordinates.shape[0])

        voronoi_neighbors = pandas.DataFrame(edges).groupby(0)[1].apply(list).to_dict()
        W.__init__(self, voronoi_neighbors, id_order=list(ids), **kwargs)

    def _voronoi_edges(self, coordinates):
        dt = _Delaunay(coordinates)
        edges = _edges_from_simplices(dt.simplices)
        edges = (
            pandas.DataFrame(numpy.asarray(list(edges)))
            .sort_values([0, 1])
            .drop_duplicates()
            .values
        )
        return edges, dt

    @classmethod
    def from_dataframe(cls, df, geom_col=None, ids=None, use_index=None, **kwargs):
        """
        Construct a Delaunay triangulation from a geopandas GeoDataFrame.
        Not that the input geometries in the dataframe must be Points.
        Polygons or lines must be converted to points (e.g. using
        df.geometry.centroid).

        Parameters
        ----------
        df  :   geopandas.GeoDataFrame
            GeoDataFrame containing points to construct the Delaunay
            Triangulation.
        geom_col :  string
            the name of the column in `df` that contains the
            geometries. Defaults to active geometry column.
        ids   :   list-like, string
            a list-like of ids to use to index the spatial weights object or
            the name of the column to use as IDs. If nothing is
            provided, the dataframe index is used if `use_index=True` or
            a positional index is used if `use_index=False`.
            Order of the resulting W is not respected from this list.
        use_index  : bool
            use index of `df` as `ids` to index the spatial weights object.
        **kwargs :  keyword arguments
            Keyword arguments that are passed downwards to the weights.W
            constructor.
        """
        if isinstance(df, pandas.Series):
            df = df.to_frame("geometry")
        if geom_col is None:
            geom_col = df.geometry.name
        geomtypes = df[geom_col].geom_type.unique()

        if ids is None:
            if use_index is None:
                warnings.warn(
                    "`use_index` defaults to False but will default to True in future. "
                    "Set True/False directly to control this behavior and silence this "
                    "warning",
                    FutureWarning,
                    stacklevel=2,
                )
                use_index = False
            if use_index:
                ids = df.index.tolist()

        elif isinstance(ids, str):
            ids = df[ids].tolist()

        try:
            assert len(geomtypes) == 1
            assert geomtypes[0] == "Point"
            point_array = numpy.column_stack(
                (df[geom_col].x.values, df[geom_col].y.values)
            )
            return cls(point_array, ids=ids, **kwargs)
        except AssertionError:
            raise TypeError(
                f"The input dataframe has geometry types {geomtypes}"
                f" but this delaunay triangulation is only well-defined for points."
                f" Choose a method to convert your dataframe into points (like using"
                f" the df.centroid) and use that to estimate this graph."
            )


class Gabriel(Delaunay):
    """
    Constructs the Gabriel graph of a set of points. This graph is a subset of
    the Delaunay triangulation where only "short" links are retained. This
    function is also accelerated using numba, and implemented on top of the
    scipy.spatial.Delaunay class.

    For a link (i,j) connecting node i to j in the Delaunay triangulation
    to be retained in the Gabriel graph, it must pass a point set exclusion test:

    1. Construct the circle C_ij containing link (i,j) as its diameter
    2. If any other node k is contained within C_ij, then remove link (i,j)
       from the graph.
    3. Once all links are evaluated, the remaining graph is the Gabriel graph.

    Parameters
    ----------
    coordinates :   array of points, (N,2)
        numpy array of coordinates containing locations to compute the
        delaunay triangulation
    **kwargs    :   keyword argument list
        keyword arguments passed directly to weights.W
    """

    def __init__(self, coordinates, **kwargs):
        try:
            from numba import njit
        except ModuleNotFoundError:
            warnings.warn(
                "The numba package is used extensively in this module"
                " to accelerate the computation of graphs. Without numba,"
                " these computations may become unduly slow on large data."
            )
        edges, dt = self._voronoi_edges(coordinates)
        droplist = _filter_gabriel(
            edges,
            dt.points,
        )
        output = numpy.row_stack(list(set(map(tuple, edges)).difference(set(droplist))))
        ids = kwargs.get("ids")
        if ids is not None:
            ids = numpy.asarray(ids)
            output = numpy.column_stack((ids[output[:, 0]], ids[output[:, 1]]))
            del kwargs["ids"]
        else:
            ids = numpy.arange(coordinates.shape[0])

        gabriel_neighbors = pandas.DataFrame(output).groupby(0)[1].apply(list).to_dict()
        W.__init__(self, gabriel_neighbors, id_order=list(ids), **kwargs)


class Relative_Neighborhood(Delaunay):
    """
    Constructs the Relative Neighborhood graph from a set of points.
    This graph is a subset of the Delaunay triangulation, where only
    "relative neighbors" are retained. Further, it is a superset of
    the Minimum Spanning Tree, with additional "relative neighbors"
    introduced.

<<<<<<< HEAD
    A relative neighbor pair of points i,j must be closer than the
    maximum distance between i (or j) and each other point k.
    This means that the points are at least as close to one another
    as they are to any other point.

    Arguments
    ---------
=======
    A relative neighbor pair of points i,j must be closer than the 
    maximum distance between i (or j) and each other point k. 
    This means that the points are at least as close to one another 
    as they are to any other point. 
    
    Parameters
    ----------
>>>>>>> d291e014
    coordinates :   array of points, (N,2)
        numpy array of coordinates containing locations to compute the
        delaunay triangulation
    **kwargs    :   keyword argument list
        keyword arguments passed directly to weights.W
    """

    def __init__(self, coordinates, binary=True, **kwargs):
        try:
            from numba import njit
        except ModuleNotFoundError:
            warnings.warn(
                "The numba package is used extensively in this module"
                " to accelerate the computation of graphs. Without numba,"
                " these computations may become unduly slow on large data."
            )
        edges, dt = self._voronoi_edges(coordinates)
        output, dkmax = _filter_relativehood(edges, dt.points, return_dkmax=False)
        row, col, data = zip(*output)
        if binary:
            data = numpy.ones_like(col, dtype=float)
        sp = sparse.csc_matrix((data, (row, col)))  # TODO: faster way than this?
        ids = kwargs.get("ids")
        if ids is None:
            ids = numpy.arange(sp.shape[0])
        else:
            del kwargs["ids"]
        ids = list(ids)
        tmp = WSP(sp, id_order=ids).to_W()
        W.__init__(self, tmp.neighbors, tmp.weights, id_order=ids, **kwargs)


#### utilities


@njit
def _edges_from_simplices(simplices):
    """
    Construct the sets of links that correspond to the edges of each
    simplex. Each simplex has three "sides," and thus six undirected
    edges. Thus, the input should be a list of three-length tuples,
    that are then converted into the six non-directed edges for
    each simplex.
    """
    edges = []
    for simplex in simplices:
        edges.append((simplex[0], simplex[1]))
        edges.append((simplex[1], simplex[0]))
        edges.append((simplex[1], simplex[2]))
        edges.append((simplex[2], simplex[1]))
        edges.append((simplex[2], simplex[0]))
        edges.append((simplex[0], simplex[2]))
    return numpy.asarray(edges)


@njit
def _filter_gabriel(edges, coordinates):
    """
    For an input set of edges and coordinates, filter the input edges
    depending on the Gabriel rule:

    For each simplex, let i,j be the diameter of the circle defined by
    edge (i,j), and let k be the third point defining the simplex. The
    limiting case for the Gabriel rule is when k is also on the circle
    with diameter (i,j). In this limiting case, then simplex ijk must
    be a right triangle, and dij**2 = djk**2 + dki**2 (by thales theorem).

    This means that when dij**2 > djk**2 + dki**2, then k is inside the circle.
    In contrast, when dij**2 < djk**2 + dji*2, k is outside of the circle.

    Therefore, it's sufficient to take each observation i, iterate over its
    Delaunay neighbors j,k, and remove links whre dij**2 > djk**2 + dki**2
    in order to construct the Gabriel graph.
    """
    edge_pointer = 0
    n = edges.max()
    n_edges = len(edges)
    to_drop = []
    while edge_pointer < n_edges:
        edge = edges[edge_pointer]
        cardinality = 0
        # look ahead to find all neighbors of edge[0]
        for joff in range(edge_pointer, n_edges):
            next_edge = edges[joff]
            if next_edge[0] != edge[0]:
                break
            cardinality += 1
        for ix in range(edge_pointer, edge_pointer + cardinality):
            i, j = edges[ix]  # lookahead ensures that i is always edge[0]
            dij2 = ((coordinates[i] - coordinates[j]) ** 2).sum()
            for ix2 in range(edge_pointer, edge_pointer + cardinality):
                _, k = edges[ix2]
                if j == k:
                    continue
                dik2 = ((coordinates[i] - coordinates[k]) ** 2).sum()
                djk2 = ((coordinates[j] - coordinates[k]) ** 2).sum()

                if dij2 > (dik2 + djk2):
                    to_drop.append((i, j))
                    to_drop.append((j, i))
        edge_pointer += cardinality
    return set(to_drop)


@njit
def _filter_relativehood(edges, coordinates, return_dkmax=False):
    """
    This is a direct implementation of the algorithm from Toussaint (1980), RNG-2

    1. Compute the delaunay
    2. for each edge of the delaunay (i,j), compute
       dkmax = max(d(k,i), d(k,j)) for k in 1..n, k != i, j
    3. for each edge of the delaunay (i,j), prune
       if any dkmax is greater than d(i,j)
    """
    edge_pointer = 0
    n = edges.max()
    n_edges = len(edges)
    out = []
    r = []
    for edge in edges:
        i, j = edge
        pi = coordinates[i]
        pj = coordinates[j]
        dkmax = 0
        dij = ((pi - pj) ** 2).sum() ** 0.5
        prune = False
        for k in range(n):
            pk = coordinates[k]
            dik = ((pi - pk) ** 2).sum() ** 0.5
            djk = ((pj - pk) ** 2).sum() ** 0.5
            distances = numpy.array([dik, djk, dkmax])
            dkmax = distances.max()
            prune = dkmax < dij
            if (not return_dkmax) & prune:
                break
        if prune:
            continue
        out.append((i, j, dij))
        if return_dkmax:
            r.append(dkmax)

    return out, r<|MERGE_RESOLUTION|>--- conflicted
+++ resolved
@@ -206,15 +206,6 @@
     the Minimum Spanning Tree, with additional "relative neighbors"
     introduced.
 
-<<<<<<< HEAD
-    A relative neighbor pair of points i,j must be closer than the
-    maximum distance between i (or j) and each other point k.
-    This means that the points are at least as close to one another
-    as they are to any other point.
-
-    Arguments
-    ---------
-=======
     A relative neighbor pair of points i,j must be closer than the 
     maximum distance between i (or j) and each other point k. 
     This means that the points are at least as close to one another 
@@ -222,7 +213,6 @@
     
     Parameters
     ----------
->>>>>>> d291e014
     coordinates :   array of points, (N,2)
         numpy array of coordinates containing locations to compute the
         delaunay triangulation
