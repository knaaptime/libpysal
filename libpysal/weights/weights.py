"""Spatial Weights."""

__author__ = "Sergio J. Rey <srey@asu.edu>, eli knaap <ek@knaaptime.com>"

import copy
import warnings
from functools import cached_property
from os.path import basename as BASENAME

import numpy as np
import pandas as pd
import scipy.sparse
from scipy.sparse.csgraph import connected_components

from ..io.fileio import FileIO as popen

# from .util import full, WSP2W resolve import cycle by
# forcing these into methods
from . import adjtools

__all__ = ["W", "WSP"]


def _dict_to_df(neighbors, weights):
    """convert two dictionaries into a multiindex adjlist

    Parameters
    ----------
    neighbors : dict
        dict of lists, where key is focal observation and value is list of neighbors
    weights : dict
        dict of lists, where key is focal observation and value is list of neighbor weight values

    Returns
    -------
    pandas.DataFrame
        an adjacency list representation stored as a multiindex dataframe, with outer index
        storing the focal observation, and the inner observation storing the neighbor (O-->D).
        The single column (weight) stores the focal:neighbor weight value
    """
    # create a single dict of dicts and convert into a dataframe
    combined = dict()
    for key in neighbors.keys():
        combined[key] = dict(zip(neighbors[key], weights[key]))

<<<<<<< HEAD
    combineddf = pd.DataFrame.from_dict(combined).T.stack()
    combineddf = combineddf.to_frame(name="weight")
    combineddf.index.set_names(["focal", "neighbor"], inplace=True)
    return combineddf
=======
    # stacking converts from a matrix into a multiindex
    adjlist = pd.DataFrame.from_dict(combined, orient='index').stack()
    # convert from a series to a dataframe
    adjlist = adjlist.to_frame(name="weight")
    adjlist.index.set_names(["focal", "neighbor"], inplace=True)
    return adjlist
>>>>>>> aa47e43e


class _LabelEncoder(object):
    """Encode labels with values between 0 and n_classes-1.

    Attributes
    ----------
    classes_: array of shape [n_classes]
        Class labels for each index.

    Examples
    --------
    >>> le = _LabelEncoder()
    >>> le.fit(["NY", "CA", "NY", "CA", "TX", "TX"])
    >>> le.classes_
    array(['CA', 'NY', 'TX'])
    >>> le.transform(["NY", "CA", "NY", "CA", "TX", "TX"])
    array([1, 0, 1, 0, 2, 2])
    """

    def fit(self, y):
        """Fit label encoder.

        Parameters
        ----------
        y : list
            list of labels

        Returns
        -------
        self : instance of self.
          Fitted label encoder.
        """
        self.classes_ = np.unique(y)
        return self

    def transform(self, y):
        """Transform labels to normalized encoding.

        Parameters
        ----------
        y : list
            list of labels

        Returns
        -------
        y : array
            array of normalized labels.
        """
        return np.searchsorted(self.classes_, y)


class W(object):
    """
    Spatial weights class. Class attributes are described by their
    docstrings. to view, use the ``help`` function.

    Parameters
    ----------

    neighbors : dict
        Key is region ID, value is a list of neighbor IDS.
        For example, ``{'a':['b'],'b':['a','c'],'c':['b']}``.
    weights : dict
       Key is region ID, value is a list of edge weights.
       If not supplied all edge weights are assumed to have a weight of 1.
       For example, ``{'a':[0.5],'b':[0.5,1.5],'c':[1.5]}``.
    id_order : list
       An ordered list of ids, defines the order of observations when
       iterating over ``W`` if not set, lexicographical ordering is used
       to iterate and the ``id_order_set`` property will return ``False``.
       This can be set after creation by setting the ``id_order`` property.
    silence_warnings : bool
       By default ``libpysal`` will print a warning if the dataset contains
       any disconnected components or islands. To silence this warning set this
       parameter to ``True``.
    ids : list
        Values to use for keys of the neighbors and weights ``dict`` objects.

    Attributes
    ----------

    asymmetries
    cardinalities
    component_labels
    diagW2
    diagWtW
    diagWtW_WW
    histogram
    ids
    id2i
    id_order
    id_order_set
    islands
    max_neighbors
    mean_neighbors
    min_neighbors
    n
    n_components
    neighbor_offsets
    nonzero
    pct_nonzero
    s0
    s1
    s2
    s2array
    sd
    sparse
    trcW2
    trcWtW
    trcWtW_WW
    transform

    Examples
    --------

    >>> from libpysal.weights import W
    >>> neighbors = {0: [3, 1], 1: [0, 4, 2], 2: [1, 5], 3: [0, 6, 4], 4: [1, 3, 7, 5], 5: [2, 4, 8], 6: [3, 7], 7: [4, 6, 8], 8: [5, 7]}
    >>> weights = {0: [1, 1], 1: [1, 1, 1], 2: [1, 1], 3: [1, 1, 1], 4: [1, 1, 1, 1], 5: [1, 1, 1], 6: [1, 1], 7: [1, 1, 1], 8: [1, 1]}
    >>> w = W(neighbors, weights)
    >>> "%.3f"%w.pct_nonzero
    '29.630'

    Read from external `.gal file <https://geodacenter.github.io/workbook/4a_contig_weights/lab4a.html#gal-weights-file>`_.

    >>> import libpysal
    >>> w = libpysal.io.open(libpysal.examples.get_path("stl.gal")).read()
    >>> w.n
    78
    >>> "%.3f"%w.pct_nonzero
    '6.542'

    Set weights implicitly.

    >>> neighbors = {0: [3, 1], 1: [0, 4, 2], 2: [1, 5], 3: [0, 6, 4], 4: [1, 3, 7, 5], 5: [2, 4, 8], 6: [3, 7], 7: [4, 6, 8], 8: [5, 7]}
    >>> w = W(neighbors)
    >>> round(w.pct_nonzero,3)
    29.63
    >>> from libpysal.weights import lat2W
    >>> w = lat2W(100, 100)
    >>> w.trcW2
    39600.0
    >>> w.trcWtW
    39600.0
    >>> w.transform='r'
    >>> round(w.trcW2, 3)
    2530.722
    >>> round(w.trcWtW, 3)
    2533.667

    Cardinality Histogram:

    >>> w.histogram
    [(2, 4), (3, 392), (4, 9604)]

    Disconnected observations (islands):

    >>> from libpysal.weights import W
    >>> w = W({1:[0],0:[1],2:[], 3:[]})

    UserWarning: The weights matrix is not fully connected:
    There are 3 disconnected components.
    There are 2 islands with ids: 2, 3.

    """

    def __init__(
        self, neighbors, weights=None, id_order=None, silence_warnings=False, ids=None
    ):
        self.silence_warnings = silence_warnings
        islands = list()
        if weights is None:
            weights = {}
            for key in neighbors.keys():
                if len(neighbors[key]) == 0:
                    islands.append(key)
                weights[key] = [1.0] * len(neighbors[key])

        self.df = _dict_to_df(neighbors, weights)
        islands_list = list()
        # islands become self-loops with zero weight
        if len(islands) > 0:
            for island in islands:
                islands_list.append(
                    pd.DataFrame(
                        {"weight": 0},
                        index=pd.MultiIndex.from_arrays(
                            [[island], [island]], names=["focal", "neighbor"]
                        ),
                    )
                )
            islands_list = pd.concat(islands_list)
            self.df = pd.concat([self.df, islands_list])
        # weights transformations are columns in the weights dataframe
        self.df["weight_o"] = self.df["weight"]  # original weights
        self.set_transform("o")

        if id_order:
            warnings.warn(
                "`id_order` is deprecated and will be removed in future.",
                FutureWarning,
                stacklevel=2,
            )
            ids = id_order

        if ids is not None and len(ids) > 0:
            # re-align islands
            self.df = self.df.reset_index()
            self.df[["focal", "neighbor"]] = self.df[["focal", "neighbor"]].replace(
                dict(zip(list(weights.keys()), ids))
            )
            self.df = self.df.set_index(["focal", "neighbor"])
        if ids is None:
            ids = list(neighbors.keys())
        self.df = self.df.reindex(ids, level=0).reindex(ids, level=1)

        if (not self.silence_warnings) and (self.n_components > 1):
            message = (
                "The weights matrix is not fully connected: "
                "\n There are %d disconnected components." % self.n_components
            )
            ni = len(islands)
            if ni == 1:
                message = message + "\n There is 1 island with id: %s." % (
                    str(self.islands[0])
                )
            elif ni > 1:
                message = message + "\n There are %d islands with ids: %s." % (
                    ni,
                    ", ".join(str(island) for island in islands),
                )
            warnings.warn(message)

    def sort_neighbors(self, ids=None, inplace=False):
        """Sort the neighbors in the W object by their values in ids (e.g. to align with another dataframe)

        Parameters
        ----------
        ids : list-like
            a list of ids the same length as W.n to be

        Returns
        -------
        W
            the W with neighbors sorted by values in `ids`
        """
        df = self.df.copy()
        if ids is None:
            df = df.sort_index(level=0).sort_index(level=0)
        else:
            df = df.reindex(ids, level=0).reindex(ids, level=1)
        if inplace:
            self.df = df
            return self
        else:
            w = W.from_adjlist(df)
            w.df = df
            return w

    @property
    def weights(self):
        weights = (
            self.df.groupby("focal")
            .agg(list)["weight"]
            .reindex(self._sort_order)
            .to_dict()
        )
        for island in self.islands:
            weights[island] = []
        return weights

    @property
    def neighbors(self):
        neighbors = (
            self.df.reset_index()
            .groupby("focal")
            .agg(list)["neighbor"]
            .reindex(self._sort_order)
            .to_dict()
        )
        for island in self.islands:
            neighbors[island] = []
        return neighbors

    @property
    def id_order(self):
        warnings.warn(
            "`id_order` is deprecated and will be removed in future.",
            FutureWarning,
            stacklevel=2,
        )
        return self.ids

    @property
    def transform(self):
        return get_transform

    @transform.setter
    def my_attr(self, value):
        self._transform = value

    def to_file(self, path="", format=None):
        """
        Write a weights to a file. The format is guessed automatically
        from the path, but can be overridden with the format argument.

        See libpysal.io.FileIO for more information.

        Parameters
        ----------
        path    :   string
                    location to save the file
        format  :   string
                    string denoting the format to write the weights to.


        Returns
        -------
        None
        """
        f = popen(dataPath=path, mode="w", dataFormat=format)
        f.write(self)
        f.close()

    @classmethod
    def from_file(cls, path="", format=None):
        """
        Read a weights file into a W object.

        Parameters
        ----------
        path    :   string
                    location to save the file
        format  :   string
                    string denoting the format to write the weights to.

        Returns
        -------
        W object
        """
        f = popen(dataPath=path, mode="r", dataFormat=format)
        w = f.read()
        f.close()
        return w

    @classmethod
    def from_shapefile(cls, *args, **kwargs):
        # we could also just "do the right thing," but I think it'd make sense to
        # try and get people to use `Rook.from_shapefile(shapefile)` rather than
        # W.from_shapefile(shapefile, type=`rook`), otherwise we'd need to build
        # a type dispatch table. Generic W should be for stuff we don't know
        # anything about.
        raise NotImplementedError(
            "Use type-specific constructors, like Rook, Queen, DistanceBand, or Kernel"
        )

    @classmethod
    def from_WSP(cls, WSP, silence_warnings=True):
        """Create a pysal W from a pysal WSP object (thin weights matrix).

        Parameters
        ----------
        wsp                     : WSP
                                PySAL sparse weights object

        silence_warnings        : bool
           By default ``libpysal`` will print a warning if the dataset contains
           any disconnected components or islands. To silence this warning set this
           parameter to ``True``.


        Returns
        -------
        w       : W
                PySAL weights object

        Examples
        --------
        >>> from libpysal.weights import lat2W, WSP, W

        Build a 10x10 scipy.sparse matrix for a rectangular 2x5 region of cells
        (rook contiguity), then construct a PySAL sparse weights object (wsp).

        >>> sp = lat2SW(2, 5)
        >>> wsp = WSP(sp)
        >>> wsp.n
        10
        >>> wsp.sparse[0].todense()
        matrix([[0, 1, 0, 0, 0, 1, 0, 0, 0, 0]], dtype=int8)

        Create a standard PySAL W from this sparse weights object.

        >>> w = W.from_WSP(wsp)
        >>> w.n
        10
        >>> print(w.full()[0][0])
        [0 1 0 0 0 1 0 0 0 0]
        """
        w = W.from_sparse(WSP.sparse, ids=WSP.ids)
        return w

    @classmethod
    def from_adjlist(
        cls, adjlist, focal_col="focal", neighbor_col="neighbor", weight_col=None
    ):
        """
        Return an adjacency list representation of a weights object.

        Parameters
        ----------

        adjlist : pandas.DataFrame
            Adjacency list with a minimum of two columns.
        focal_col : str
            Name of the column with the "source" node ids.
        neighbor_col : str
            Name of the column with the "destination" node ids.
        weight_col : str
            Name of the column with the weight information. If not provided and
            the dataframe has no column named "weight" then all weights
            are assumed to be 1.
        """
        if weight_col is None:
            weight_col = "weight"
        try_weightcol = getattr(adjlist, weight_col)
        if try_weightcol is None:
            adjlist = adjlist.copy(deep=True)
            adjlist["weight"] = 1

        weights = adjlist.groupby(focal_col).agg(list)[weight_col].to_dict()
        neighbors = (
            adjlist.reset_index().groupby(focal_col).agg(list)[neighbor_col].to_dict()
        )
        return cls(neighbors=neighbors, weights=weights)

    def to_adjlist(
        self,
        remove_symmetric=False,
        drop_islands=None,
        focal_col="focal",
        neighbor_col="neighbor",
        weight_col="weight",
        sort_joins=False,
    ):
        """
        Compute an adjacency list representation of a weights object.
        Parameters
        ----------
        remove_symmetric : bool
            Whether or not to remove symmetric entries. If the ``W``
            is symmetric, a standard directed adjacency list will contain
            both the forward and backward links by default because adjacency
            lists are a directed graph representation. If this is ``True``,
            a ``W`` created from this adjacency list **MAY NOT BE THE SAME**
            as the original ``W``. If you would like to consider (1,2) and
            (2,1) as distinct links, leave this as ``False``.
        drop_islands : bool
            Whether or not to preserve islands as entries in the adjacency
            list. By default, observations with no neighbors do not appear
            in the adjacency list. If islands are kept, they are coded as
            self-neighbors with zero weight.
        focal_col : str
            Name of the column in which to store "source" node ids.
        neighbor_col : str
            Name of the column in which to store "destination" node ids.
        weight_col : str
            Name of the column in which to store weight information.
        sort_joins : bool
            Whether or not to lexicographically sort the adjacency
            list by (focal_col, neighbor_col). Default is False.
        """
        try:
            import pandas
        except (ImportError, ModuleNotFoundError):
            raise ImportError(
                "pandas must be installed & importable to use this method"
            )
        if (drop_islands is None) and not (self.silence_warnings):
            warnings.warn(
                "In the next version of libpysal, observations with no neighbors will be included in adjacency lists as loops (row with the same focal and neighbor) with zero weight. In the current version, observations with no neighbors are dropped. If you would like to keep the current behavior, use drop_islands=True in this function",
                DeprecationWarning,
            )
            drop_islands = True

        adjlist = self.df.copy().reset_index()[[focal_col, neighbor_col, weight_col]]
        if drop_islands:
            # internal adjlist codes islands as self neigbor with 0 weight
            adjlist = adjlist[adjlist[weight_col] != 0]
        return adjlist

    def to_networkx(self):
        """Convert a weights object to a ``networkx`` graph.

        Returns
        -------
        A ``networkx`` graph representation of the ``W`` object.
        """
        try:
            import networkx as nx
        except ImportError:
            raise ImportError("NetworkX 2.7+ is required to use this function.")
        G = nx.DiGraph() if len(self.asymmetries) > 0 else nx.Graph()
        return nx.from_scipy_sparse_array(self.sparse, create_using=G)

    @classmethod
    def from_networkx(cls, graph, weight_col="weight"):
        """Convert a ``networkx`` graph to a PySAL ``W`` object.

        Parameters
        ----------
        graph : networkx.Graph
            The graph to convert to a ``W``.
        weight_col : string
            If the graph is labeled, this should be the name of the field
            to use as the weight for the ``W``.

        Returns
        -------
        w : libpysal.weights.W
            A ``W`` object containing the same graph as the ``networkx`` graph.
        """
        try:
            import networkx as nx
        except ImportError:
            raise ImportError("NetworkX 2.7+ is required to use this function.")
        sparse_array = nx.to_scipy_sparse_array(graph)
        w = WSP(sparse_array).to_W()
        return w

    @property
    # in theory we want `.sparse` as chached and `to_sparse` to build from scratch
    # but if this is cached, it wont be updated e.g. after a weights transform
    def sparse(self):
        """Sparse matrix object. For any matrix manipulations required for w,
        ``w.sparse`` should be used. This is based on ``scipy.sparse``.
        """
        return self._build_sparse()

    @classmethod
    def from_sparse(cls, sparse, ids=None):
        """Convert a ``scipy.sparse`` array to a PySAL ``W`` object.

        Parameters
        ----------
        sparse : scipy.sparse array

        Returns
        -------
        w : libpysal.weights.W
            A ``W`` object containing the same graph as the ``scipy.sparse`` graph.


        Notes
        -----
        When the sparse array has a zero in its data attribute, and
        the corresponding row and column values are equal, the value
        for the pysal weight will be 0 for the "loop".
        """

        adj = pd.Series.sparse.from_coo(sparse.tocoo()).to_frame(name="weight")
        adj.index.set_names(["focal", "neighbor"], inplace=True)
        adj = adj.sparse.to_dense()

        weights = adj.groupby("focal").agg(list)["weight"].to_dict()
        neighbors = adj.reset_index().groupby("focal").agg(list)["neighbor"].to_dict()
        if not len(neighbors.keys()) == sparse.shape[0]:
            # the sparse matrix will encode islands as all-null rows. If there are missing indices from the dense table,
            # those are islands that were lost in the conversion
            missing = [
                i for i in list(range(0, sparse.shape[0])) if i not in neighbors.keys()
            ]
            for island in missing:
                neighbors[island] = []
                weights[island] = []

        return W(neighbors=neighbors, weights=weights, ids=ids)

    def to_sparse(self, fmt="coo"):
        """Generate a ``scipy.sparse`` array object from a pysal W.

        Parameters
        ----------
        fmt : {'bsr', 'coo', 'csc', 'csr'}
          scipy.sparse format

        Returns
        -------
        scipy.sparse array
          A scipy.sparse array with a format of fmt.

        Notes
        -----
        The keys of the w.neighbors are encoded
        to determine row,col in the sparse array.

        """
        sparse = self._build_sparse()
        kinds = ["bsr", "coo", "csc", "csr"]
        fmt_l = fmt.lower()
        if fmt_l not in kinds:
            raise ValueError(f"unsupported sparse format: {fmt}")
        elif fmt_l == "bsr":
            return sparse.tobsr()
        elif fmt_l == "csc":
            return sparse.tocsc()
        elif fmt_l == "coo":
            return sparse.tocoo()
        else:
            return sparse

    @cached_property
    def n_components(self):
        """Store whether the adjacency matrix is fully connected."""
        n_components, component_labels = connected_components(self.sparse)
        return n_components

    @cached_property
    def component_labels(self):
        """Store the graph component in which each observation falls."""
        n_components, component_labels = connected_components(self.sparse)
        return component_labels

    def _build_sparse(self):
        """Construct the sparse attribute."""
        return (
            self.df["weight"]
            .astype("Sparse[float]")
            .sparse.to_coo(
                row_levels=["focal"], column_levels=["neighbor"], sort_labels=True
            )[0]
            .tocsr()
        )

    @property
    def _sort_order(self):
        """Return the order in which focal observations are listed in `self.df` (this is the ordering of the sparse matrix)"""
        order = self.df.index.get_level_values(0).unique().tolist()
        return order

    @property
    def ids(self):
        """The indices of each neighbor, listed in their order of appearance in self.df"""
        ids = list(self.neighbors.keys())
        return ids

    @property
    def id2i(self):
        """Mapping of the W ids to their index order in the matrix representation
        index in ``W.id_order``.
        """
        id2i = dict(zip(self.ids, list(range(len(self.ids)))))
        return id2i

    @property
    def n(self):
        """Number of units."""
        n = len(self.ids)
        return n

    @cached_property
    def s0(self):
        r"""``s0`` is defined as

        .. math::

               s0=\sum_i \sum_j w_{i,j}

        """
        s0 = self.sparse.sum()
        return s0

    @cached_property
    def s1(self):
        r"""``s1`` is defined as

        .. math::

               s1=1/2 \sum_i \sum_j \Big(w_{i,j} + w_{j,i}\Big)^2

        """
        t = self.sparse.transpose()
        t = t + self.sparse
        t2 = t.multiply(t)  # element-wise square
        s1 = t2.sum() / 2.0
        return s1

    @cached_property
    def s2array(self):
        """Individual elements comprising ``s2``.

        See Also
        --------
        s2

        """
        s = self.sparse
        s2array = np.array(s.sum(1) + s.sum(0).transpose()) ** 2
        return s2array

    @cached_property
    def s2(self):
        r"""``s2`` is defined as

        .. math::

                s2=\sum_j \Big(\sum_i w_{i,j} + \sum_i w_{j,i}\Big)^2

        """
        s2 = self.s2array.sum()
        return s2

    @cached_property
    def trcW2(self):
        """Trace of :math:`WW`.

        See Also
        --------
        diagW2

        """
        t = self.diagW2.sum()
        return t

    @cached_property
    def diagW2(self):
        """Diagonal of :math:`WW`.

        See Also
        --------
        trcW2

        """
        d = (self.sparse * self.sparse).diagonal()
        return d

    @cached_property
    def diagWtW(self):
        """Diagonal of :math:`W^{'}W`.

        See Also
        --------
        trcWtW

        """
        d = (self.sparse.transpose() * self.sparse).diagonal()
        return d

    @cached_property
    def trcWtW(self):
        """Trace of :math:`W^{'}W`.

        See Also
        --------
        diagWtW

        """
        return self.diagWtW.sum()

    @cached_property
    def diagWtW_WW(self):
        """Diagonal of :math:`W^{'}W + WW`."""
        wt = self.sparse.transpose()
        w = self.sparse
        diagWtW_WW = (wt * w + w * w).diagonal()
        return diagWtW_WW

    @cached_property
    def trcWtW_WW(self):
        """Trace of :math:`W^{'}W + WW`."""
        t = self.diagWtW_WW.sum()
        return t

    @cached_property
    def pct_nonzero(self):
        """Percentage of nonzero weights."""
        p = 100.0 * self.sparse.nnz / (1.0 * self.n**2)
        return p

    @property
    def cardinalities(self):
        """Number of neighbors for each observation."""
        cards = (
            self.df.groupby("focal")
            .count()
            .rename(columns={"weight": "n_neighbors"})
            .unstack()["n_neighbors"]
        )
        cards.loc[self.islands] = 0
        return cards

    @cached_property
    def max_neighbors(self):
        """Largest number of neighbors."""
        m = self.cardinalities.max()
        return m

    @cached_property
    def mean_neighbors(self):
        """Average number of neighbors."""
        m = self.cardinalities.mean()
        return m

    @cached_property
    def min_neighbors(self):
        """Minimum number of neighbors."""
        m = self.cardinalities.min()
        return m

    @cached_property
    def nonzero(self):
        """Number of nonzero weights."""
        nnz = self.sparse.nnz
        return nnz

    @cached_property
    def sd(self):
        """Standard deviation of number of neighbors."""
        sd = self.cardinalities.std(ddof=0)
        return sd

    @cached_property
    def asymmetries(self):
        """List of id pairs with asymmetric weights."""
        a = self.asymmetry()
        return a

    @property
    def islands(self):
        df = self.df.copy()
        df = df.reset_index()
        df = df[(df["focal"] == df["neighbor"]) & (df["weight"] == 0)]
        islands = df[df["weight"] == 0]
        islands = islands["focal"].unique().tolist()
        return islands

    @property
    def neighbor_offsets(self):
        warnings.warn(
            "`neighbor_offsets` is deprecated and will be removed in the future"
        )
        return self.id2i

    @property
    def histogram(self):
        """Cardinality histogram as a dictionary where key is the id and
        value is the number of neighbors for that unit.
        """
        return list(self.cardinalities.value_counts().sort_index().items())

    @property
    def id_order_set(self):
        warnings.warn("`id_order` is deprecated and will be removed in the future")
        return None

    def __getitem__(self, key):
        """Allow a dictionary like interaction with the weights class.

        Examples
        --------
        >>> from libpysal.weights import lat2W
        >>> w = lat2W()

        >>> w[0] == dict({1: 1.0, 5: 1.0})
        True
        """
        loc = self.df.loc[key].to_dict()["weight"]
        return loc

    def __iter__(self):
        """
        Support iteration over weights.

        Examples
        --------
        >>> from libpysal.weights import lat2W
        >>> w=lat2W(3,3)
        >>> for i,wi in enumerate(w):
        ...     print(i,wi[0])
        ...
        0 0
        1 1
        2 2
        3 3
        4 4
        5 5
        6 6
        7 7
        8 8
        >>>
        """
        for i in self.ids:
            yield i, self.df.loc[i].to_dict()["weight"]

    def remap_ids(self, new_ids):
        """
        In place modification throughout ``W`` of id values from
        ``w.id_order`` to ``new_ids`` in all.

        Parameters
        ----------

        new_ids : list, numpy.ndarray
            Aligned list of new ids to be inserted. Note that first
            element of ``new_ids`` will replace first element of
            ``w.id_order``, second element of ``new_ids`` replaces second
            element of ``w.id_order`` and so on.

        Examples
        --------

        >>> from libpysal.weights import lat2W
        >>> w = lat2W(3, 3)
        >>> w.id_order
        [0, 1, 2, 3, 4, 5, 6, 7, 8]
        >>> w.neighbors[0]
        [3, 1]
        >>> new_ids = ['id%i'%id for id in w.id_order]
        >>> _ = w.remap_ids(new_ids)
        >>> w.id_order
        ['id0', 'id1', 'id2', 'id3', 'id4', 'id5', 'id6', 'id7', 'id8']
        >>> w.neighbors['id0']
        ['id3', 'id1']
        """

        old_ids = self.ids
        if new_ids is None:
            new_ids = list(range(len(old_ids)))
        self.df = self.df.reset_index()
        self.df[["focal", "neighbor"]] = self.df[["focal", "neighbor"]].replace(
            dict(zip(old_ids, new_ids))
        )
        self.df = self.df.set_index(["focal", "neighbor"])

    def get_transform(self):
        """Getter for transform property.

        Returns
        -------
        transformation : str, None
            Valid transformation value. See the ``transform``
            parameters in ``set_transform()`` for a detailed description.

        Examples
        --------
        >>> from libpysal.weights import lat2W
        >>> w=lat2W()
        >>> w.weights[0]
        [1.0, 1.0]
        >>> w.transform
        'O'
        >>> w.transform='r'
        >>> w.weights[0]
        [0.5, 0.5]
        >>> w.transform='b'
        >>> w.weights[0]
        [1.0, 1.0]

        See also
        --------
        set_transform

        """

        return self._transform

    def set_transform(self, value="B"):
        """Transformations of weights.

        Parameters
        ----------
        transform : str
            This parameter is not case sensitive. The following are
            valid transformations.

            * **B** -- Binary
            * **R** -- Row-standardization (global sum :math:`=n`)
            * **D** -- Double-standardization (global sum :math:`=1`)
            * **V** -- Variance stabilizing
            * **O** -- Restore original transformation (from instantiation)

        Notes
        -----

        Transformations are applied only to the value of the weights at
        instantiation. Chaining of transformations cannot be done on a ``W``
        instance.


        Examples
        --------
        >>> from libpysal.weights import lat2W
        >>> w=lat2W()
        >>> w.weights[0]
        [1.0, 1.0]
        >>> w.transform
        'O'
        >>> w.transform='r'
        >>> w.weights[0]
        [0.5, 0.5]
        >>> w.transform='b'
        >>> w.weights[0]
        [1.0, 1.0]
        """
        value = value.upper()
        self._transform = value

        if value == "R":
            if "weights_r" not in self.df.columns:
                self.df["weight_r"] = self.df["weight"] / self.df.groupby("focal")[
                    "weight"
                ].transform("sum")
            self.df["weight"] = self.df["weight_r"]

        elif value == "D":
            raise NotImplementedError()
            if "weights_d" not in self.df.columns:
                self.df["weight_d"] = None  # not yet implemented
            self.df["weight"] = self.df["weight_d"]

        elif value == "B":
            if "weight_b" not in self.df.columns:
                self.df["weight_b"] = 1
            self.df["weight"] = self.df["weight_b"]
            self.df.loc[self.islands, "weight_b"] = 0

        elif value == "V":
            if "weight_v" not in self.df.columns:
                self.df["weight_v"] = np.sqrt(
                    self.df.groupby("focal")["weight"].transform("sum")
                )
            self.df["weight"] = self.df["weight_v"]

        elif value == "O":
            self.df["weight"] = self.df["weight_o"]
        else:
            raise Exception("unsupported weights transformation")

        # reset islands to have a 0 weight
        self.df.loc[self.islands, "weight"] = 0
        self.df = self.df.fillna(0)

    transform = property(get_transform, set_transform)

    def asymmetry(self, intrinsic=True):
        r"""
        Asymmetry check.

        Parameters
        ----------
        intrinsic : bool
            Default is ``True``. Intrinsic symmetry is defined as

            .. math::

                w_{i,j} == w_{j,i}

            If ``intrinsic`` is ``False`` symmetry is defined as

            .. math::

                i \in N_j \ \& \ j \in N_i

            where :math:`N_j` is the set of neighbors for :math:`j`.

        Returns
        -------
        asymmetries : list
            Empty if no asymmetries are found if asymmetries, then a
            ``list`` of ``(i,j)`` tuples is returned.

        Examples
        --------

        >>> from libpysal.weights import lat2W
        >>> w=lat2W(3,3)
        >>> w.asymmetry()
        []
        >>> w.transform='r'
        >>> w.asymmetry()
        [(0, 1), (0, 3), (1, 0), (1, 2), (1, 4), (2, 1), (2, 5), (3, 0), (3, 4), (3, 6), (4, 1), (4, 3), (4, 5), (4, 7), (5, 2), (5, 4), (5, 8), (6, 3), (6, 7), (7, 4), (7, 6), (7, 8), (8, 5), (8, 7)]
        >>> result = w.asymmetry(intrinsic=False)
        >>> result
        []
        >>> neighbors={0:[1,2,3], 1:[1,2,3], 2:[0,1], 3:[0,1]}
        >>> weights={0:[1,1,1], 1:[1,1,1], 2:[1,1], 3:[1,1]}
        >>> w=W(neighbors,weights)
        >>> w.asymmetry()
        [(0, 1), (1, 0)]
        """

        if intrinsic:
            sp = self.sparse
            wd = sp.transpose() - sp
        else:
            transform = self.transform
            self.transform = "b"
            wd = sp.transpose() - sp
            self.transform = transform

        ids = np.nonzero(wd)
        if len(ids[0]) == 0:
            return []
        else:
            ijs = list(zip(ids[0], ids[1]))
            ijs.sort()
            return ijs

    def symmetrize(self, inplace=False):
        """Construct a symmetric KNN weight. This ensures that the neighbors
        of each focal observation consider the focal observation itself as
        a neighbor. This returns a generic ``W`` object, since the object is no
        longer guaranteed to have ``k`` neighbors for each observation.
        """
        neighbors = copy.deepcopy(self.neighbors)
        weights = copy.deepcopy(self.weights)
        for focal, fneighbs in list(self.neighbors.items()):
            for j, neighbor in enumerate(fneighbs):
                neighb_neighbors = self.neighbors[neighbor]
                if focal not in neighb_neighbors:
                    self.neighbors[neighbor].append(focal)
                    self.weights[neighbor].append(self.weights[focal][j])
        out_W = W(neighbors, weights)
        return out_W

    def full(self):
        """Generate a full ``numpy.ndarray``.

        Parameters
        ----------
        self : libpysal.weights.W
            spatial weights object

        Returns
        -------
        (fullw, keys) : tuple
            The first element being the full ``numpy.ndarray`` and second
            element keys being the ids associated with each row in the array.

        Examples
        --------
        >>> from libpysal.weights import W, full
        >>> neighbors = {'first':['second'],'second':['first','third'],'third':['second']}
        >>> weights = {'first':[1],'second':[1,1],'third':[1]}
        >>> w = W(neighbors, weights)
        >>> wf, ids = full(w)
        >>> wf
        array([[0., 1., 0.],
               [1., 0., 1.],
               [0., 1., 0.]])
        >>> ids
        ['first', 'second', 'third']
        """
        wfull = np.array(self.sparse.todense()).transpose()
        keys = self.ids

        return (wfull, keys)

    def to_WSP(self):
        """Generate a ``WSP`` object.

        Returns
        -------

        implicit : libpysal.weights.WSP
            Thin ``W`` class

        Examples
        --------
        >>> from libpysal.weights import W, WSP
        >>> neighbors={'first':['second'],'second':['first','third'],'third':['second']}
        >>> weights={'first':[1],'second':[1,1],'third':[1]}
        >>> w=W(neighbors,weights)
        >>> wsp=w.to_WSP()
        >>> isinstance(wsp, WSP)
        True
        >>> wsp.n
        3
        >>> wsp.s0
        4

        See also
        --------
        WSP

        """
        return WSP(self.sparse, self.ids)

    def set_shapefile(self, shapefile, idVariable=None, full=False):
        """
        Adding metadata for writing headers of ``.gal`` and ``.gwt`` files.

        Parameters
        ----------
        shapefile : str
            The shapefile name used to construct weights.
        idVariable : str
            The name of the attribute in the shapefile to associate
            with ids in the weights.
        full : bool
            Write out the entire path for a shapefile (``True``) or
            only the base of the shapefile without extension (``False``).
            Default is ``True``.
        """

        if full:
            self._shpName = shapefile
        else:
            self._shpName = BASENAME(shapefile).split(".")[0]

        self._varName = idVariable

    def plot(
        self, gdf, indexed_on=None, ax=None, color="k", node_kws=None, edge_kws=None
    ):
        """Plot spatial weights objects. **Requires** ``matplotlib``, and
        implicitly requires a ``geopandas.GeoDataFrame`` as input.

        Parameters
        ----------
        gdf : geopandas.GeoDataFrame
            The original shapes whose topological relations are modelled in ``W``.
        indexed_on : str
            Column of ``geopandas.GeoDataFrame`` that the weights object uses
            as an index. Default is ``None``, so the index of the
            ``geopandas.GeoDataFrame`` is used.
        ax : matplotlib.axes.Axes
            Axis on which to plot the weights. Default is ``None``, so
            plots on the current figure.
        color : str
            ``matplotlib`` color string, will color both nodes and edges
            the same by default.
        node_kws : dict
            Keyword arguments dictionary to send to ``pyplot.scatter``,
            which provides fine-grained control over the aesthetics
            of the nodes in the plot.
        edge_kws : dict
            Keyword arguments dictionary to send to ``pyplot.plot``,
            which provides fine-grained control over the aesthetics
            of the edges in the plot.

        Returns
        -------
        f : matplotlib.figure.Figure
            Figure on which the plot is made.
        ax : matplotlib.axes.Axes
            Axis on which the plot is made.

        Notes
        -----
        If you'd like to overlay the actual shapes from the
        ``geopandas.GeoDataFrame``, call ``gdf.plot(ax=ax)`` after this.
        To plot underneath, adjust the z-order of the plot as follows:
        ``gdf.plot(ax=ax,zorder=0)``.

        Examples
        --------

        >>> from libpysal.weights import Queen
        >>> import libpysal as lp
        >>> import geopandas
        >>> gdf = geopandas.read_file(lp.examples.get_path("columbus.shp"))
        >>> weights = Queen.from_dataframe(gdf)
        >>> tmp = weights.plot(gdf, color='firebrickred', node_kws=dict(marker='*', color='k'))
        """
        try:
            import matplotlib.pyplot as plt
        except ImportError:
            raise ImportError(
                "W.plot depends on matplotlib.pyplot, and this was"
                "not able to be imported. \nInstall matplotlib to"
                "plot spatial weights."
            )
        if ax is None:
            f = plt.figure()
            ax = plt.gca()
        else:
            f = plt.gcf()
        if node_kws is not None:
            if "color" not in node_kws:
                node_kws["color"] = color
        else:
            node_kws = dict(color=color)
        if edge_kws is not None:
            if "color" not in edge_kws:
                edge_kws["color"] = color
        else:
            edge_kws = dict(color=color)

        for idx, neighbors in self:
            if idx in self.islands:
                continue
            if indexed_on is not None:
                neighbors = gdf[gdf[indexed_on].isin(neighbors)].index.tolist()
                idx = gdf[gdf[indexed_on] == idx].index.tolist()[0]
            centroids = gdf.loc[neighbors].centroid.apply(lambda p: (p.x, p.y))
            centroids = np.vstack(centroids.values)
            focal = np.hstack(gdf.loc[idx].geometry.centroid.xy)
            seen = set()
            for nidx, neighbor in zip(neighbors, centroids):
                if (idx, nidx) in seen:
                    continue
                ax.plot(*list(zip(focal, neighbor)), marker=None, **edge_kws)
                seen.update((idx, nidx))
                seen.update((nidx, idx))
        ax.scatter(
            gdf.centroid.apply(lambda p: p.x),
            gdf.centroid.apply(lambda p: p.y),
            **node_kws,
        )
        return f, ax


class WSP(object):
    """Thin ``W`` class for ``spreg``.

    Parameters
    ----------

    sparse : scipy.sparse.{matrix-type}
        NxN object from ``scipy.sparse``

    Attributes
    ----------

    n           : int
                  description
    s0          : float
                  description
    trcWtW_WW   : float
                  description

    Examples
    --------

    From GAL information

    >>> import scipy.sparse
    >>> from libpysal.weights import WSP
    >>> rows = [0, 1, 1, 2, 2, 3]
    >>> cols = [1, 0, 2, 1, 3, 3]
    >>> weights =  [1, 0.75, 0.25, 0.9, 0.1, 1]
    >>> sparse = scipy.sparse.csr_matrix((weights, (rows, cols)), shape=(4,4))
    >>> w = WSP(sparse)
    >>> w.s0
    4.0
    >>> w.trcWtW_WW
    6.395
    >>> w.n
    4

    """

    def __init__(self, sparse, ids=None, id_order=None, index=None):
        if not scipy.sparse.issparse(sparse):
            raise ValueError("must pass a scipy sparse object")
        rows, cols = sparse.shape
        if rows != cols:
            raise ValueError("Weights object must be square")
        self.sparse = sparse.tocsr()
        self.n = sparse.shape[0]
        if id_order:
            self._ids = id_order
        if ids:
            if len(ids) != self.n:
                raise ValueError(
                    "Number of values in id_order must match shape of sparse"
                )
            self._ids = ids
        else:
            self._ids = list(range(self.n))
        # temp addition of index attribute

        if index is not None:
            if not isinstance(index, (pd.Index, pd.MultiIndex, pd.RangeIndex)):
                raise TypeError("index must be an instance of pandas.Index dtype")
            if len(index) != self.n:
                raise ValueError("Number of values in index must match shape of sparse")
        else:
            index = pd.RangeIndex(self.n)
        self.index = index

    @cached_property
    def ids(self):
        """An ordered list of ids, assumed to match the ordering in ``sparse``."""
        # Temporary solution until the refactoring is finished
        return self._ids

    @cached_property
    def s0(self):
        r"""``s0`` is defined as:

        .. math::

               s0=\sum_i \sum_j w_{i,j}

        """
        return self.sparse.sum()

    @cached_property
    def trcWtW_WW(self):
        """Trace of :math:`W^{'}W + WW`."""
        return self.diagWtW_WW.sum()

    @cached_property
    def diagWtW_WW(self):
        """Diagonal of :math:`W^{'}W + WW`."""
        wt = self.sparse.transpose()
        w = self.sparse
        diagWtW_WW = (wt * w + w * w).diagonal()
        return diagWtW_WW

    @classmethod
    def from_W(cls, W):
        """Constructs a ``WSP`` object from the ``W``'s sparse matrix.

        Parameters
        ----------
        W : libpysal.weights.W
            A PySAL weights object with a sparse form and ids.

        Returns
        -------
        A ``WSP`` instance.
        """
        return cls(W.sparse, ids=W.ids)

    def to_W(self, silence_warnings=False):
        """
        Convert a pysal WSP object (thin weights matrix) to a pysal W object.

        Parameters
        ----------
        self : WSP
            PySAL sparse weights object.
        silence_warnings : bool
            Switch to ``True`` to turn off print statements for every
            observation with islands. Default is ``False``, which does
            not silence warnings.

        Returns
        -------
        w : W
            PySAL weights object.

        Examples
        --------
        >>> from libpysal.weights import lat2SW, WSP, WSP2W

        Build a 10x10 ``scipy.sparse`` matrix for a rectangular 2x5
        region of cells (rook contiguity), then construct a ``libpysal``
        sparse weights object (``self``).

        >>> sp = lat2SW(2, 5)
        >>> self = WSP(sp)
        >>> self.n
        10
        >>> print(self.sparse[0].todense())
        [[0 1 0 0 0 1 0 0 0 0]]

        Convert this sparse weights object to a standard PySAL weights object.

        >>> w = WSP2W(self)
        >>> w.n
        10
        >>> print(w.full()[0][0])
        [0. 1. 0. 0. 0. 1. 0. 0. 0. 0.]

        """
        w = W.from_sparse(self.sparse, ids=self.ids)
        return w<|MERGE_RESOLUTION|>--- conflicted
+++ resolved
@@ -43,20 +43,10 @@
     for key in neighbors.keys():
         combined[key] = dict(zip(neighbors[key], weights[key]))
 
-<<<<<<< HEAD
     combineddf = pd.DataFrame.from_dict(combined).T.stack()
     combineddf = combineddf.to_frame(name="weight")
     combineddf.index.set_names(["focal", "neighbor"], inplace=True)
     return combineddf
-=======
-    # stacking converts from a matrix into a multiindex
-    adjlist = pd.DataFrame.from_dict(combined, orient='index').stack()
-    # convert from a series to a dataframe
-    adjlist = adjlist.to_frame(name="weight")
-    adjlist.index.set_names(["focal", "neighbor"], inplace=True)
-    return adjlist
->>>>>>> aa47e43e
-
 
 class _LabelEncoder(object):
     """Encode labels with values between 0 and n_classes-1.
