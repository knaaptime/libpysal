"""
Computational geometry code for PySAL: Python Spatial Analysis Library.

"""

__author__ = "Sergio J. Rey, Xinyue Ye, Charles Schmidt, Andrew Winslow, Hu Shao"

import math
from .sphere import arcdist

<<<<<<< HEAD
from typing import Union

=======
>>>>>>> 533229c2
__all__ = [
    "Point",
    "LineSegment",
    "Line",
    "Ray",
    "Chain",
    "Polygon",
    "Rectangle",
    "asShape",
]


def asShape(obj):
    """Returns a PySAL shape object from ``obj``, which
    must support the ``__geo_interface__``.
    
    Parameters
    ----------
    obj : {libpysal.cg.{Point, LineSegment, Line, Ray, Chain, Polygon}
        A geometric representation of an object.
    
    Raises
    ------
    TypeError
        Raised when ``obj`` is not a supported shape.
    NotImplementedError
        Raised when ``geo_type`` is not a supported type.
    
    Returns
    -------
    obj : {libpysal.cg.{Point, LineSegment, Line, Ray, Chain, Polygon}
        A new geometric representation of the object.
    
    """

    if isinstance(obj, (Point, LineSegment, Line, Ray, Chain, Polygon)):
<<<<<<< HEAD
        pass
    else:
        if hasattr(obj, "__geo_interface__"):
            geo = obj.__geo_interface__
        else:
            geo = obj

        if hasattr(geo, "type"):
            raise TypeError("%r does not appear to be a shape object." % (obj))

        geo_type = geo["type"].lower()

        # if geo_type.startswith('multi'):
        #    raise NotImplementedError, "%s are not supported at this time."%geo_type

        if geo_type in _geoJSON_type_to_Pysal_type:

            obj = _geoJSON_type_to_Pysal_type[geo_type].__from_geo_interface__(geo)
        else:
            raise NotImplementedError("%s is not supported at this time." % geo_type)

    return obj
=======
        return obj
    if hasattr(obj, "__geo_interface__"):
        geo = obj.__geo_interface__
    else:
        geo = obj
    if hasattr(geo, "type"):
        raise TypeError("%r does not appear to be a shape object" % (obj))
    geo_type = geo["type"].lower()
    # if geo_type.startswith('multi'):
    #    raise NotImplementedError, "%s are not supported at this time."%geo_type
    if geo_type in _geoJSON_type_to_Pysal_type:
        return _geoJSON_type_to_Pysal_type[geo_type].__from_geo_interface__(geo)
    else:
        raise NotImplementedError("%s is not supported at this time." % geo_type)
>>>>>>> 533229c2


class Geometry(object):
    """A base class to help implement ``is_geometry``
    and make geometric types extendable.
    
    """
<<<<<<< HEAD
=======
    A base class to help implement is_geometry and make geometric types
    extendable.
    """
>>>>>>> 533229c2

    def __init__(self):
        pass


class Point(Geometry):
    """Geometric class for point objects.

    Parameters
    ----------
    loc : tuple
        The point's location (number :math:`x`-tuple, :math:`x` > 1).
    
    Examples
    --------
    
    >>> p = Point((1, 3))
    
    """
<<<<<<< HEAD
=======

    def __init__(self, loc):
        """
        Returns an instance of a Point object.

        __init__((number, number)) -> Point
>>>>>>> 533229c2

    def __init__(self, loc):

        self.__loc = tuple(map(float, loc))

    @classmethod
    def __from_geo_interface__(cls, geo):
        return cls(geo["coordinates"])

    @property
    def __geo_interface__(self):
        return {"type": "Point", "coordinates": self.__loc}

    def __lt__(self, other) -> bool:
        """Tests if the point is less than another object.

        Parameters
        ----------
        other : libpysal.cg.Point
            An object to test equality against.

        Examples
        --------
        
        >>> Point((0, 1)) < Point((0, 1))
        False
        
        >>> Point((0, 1)) < Point((1, 1))
        True
        
        """

        return (self.__loc) < (other.__loc)

    def __le__(self, other) -> bool:
        """Tests if the point is less than or equal to another object.

        Parameters
        ----------
        other : libpysal.cg.Point
            An object to test equality against.

        Examples
        --------
        
        >>> Point((0, 1)) <= Point((0, 1))
        True
        
        >>> Point((0, 1)) <= Point((1, 1))
        True
        
        """

        return (self.__loc) <= (other.__loc)

    def __eq__(self, other) -> bool:
        """Tests if the point is equal to another object.

        Parameters
        ----------
        other : libpysal.cg.Point
            An object to test equality against.
        
        Examples
        --------
        
        >>> Point((0, 1)) == Point((0, 1))
        True
        
        >>> Point((0, 1)) == Point((1, 1))
        False
        
        """

        try:
            return (self.__loc) == (other.__loc)
        except AttributeError:
            return False

    def __ne__(self, other) -> bool:
        """Tests if the point is not equal to another object.

        Parameters
        ----------
        other : libpysal.cg.Point
            An object to test equality against.

        Examples
        --------
        
        >>> Point((0, 1)) != Point((0, 1))
        False
        
        >>> Point((0, 1)) != Point((1, 1))
        True
        
        """

        try:
            return (self.__loc) != (other.__loc)
        except AttributeError:
            return True

    def __gt__(self, other) -> bool:
        """Tests if the point is greater than another object.

        Parameters
        ----------
        other : libpysal.cg.Point
            An object to test equality against.

        Examples
        --------
        
        >>> Point((0, 1)) > Point((0, 1))
        False
        
        >>> Point((0, 1)) > Point((1, 1))
        False
        
        """

        return (self.__loc) > (other.__loc)

    def __ge__(self, other) -> bool:
        """Tests if the point is greater than or equal to another object.

        Parameters
        ----------
        other : libpysal.cg.Point
            An object to test equality against.

        Examples
        --------
        
        >>> Point((0, 1)) >= Point((0, 1))
        True
        
        >>> Point((0, 1)) >= Point((1, 1))
        False
        
        """

        return (self.__loc) >= (other.__loc)

    def __hash__(self) -> int:
        """Returns the hash of the point's location.

        Examples
        --------
        
        >>> hash(Point((0, 1))) == hash(Point((0, 1)))
        True
        
        >>> hash(Point((0, 1))) == hash(Point((1, 1)))
        False
        
        """

        return hash(self.__loc)

    def __getitem__(self, *args) -> Union[int, float]:
        """Return the coordinate for the given dimension.
        
        Parameters
        ----------
        *args : tuple
            A singleton tuple of :math:`(i)` with :math:`i`
            as the index of the desired dimension.

        Examples
        --------
        
        >>> p = Point((5.5, 4.3))
        >>> p[0] == 5.5
        True
        >>> p[1] == 4.3
        True
        
        """

        return self.__loc.__getitem__(*args)

    def __getslice__(self, *args) -> slice:
        """Return the coordinates for the given dimensions.

        Parameters
        ----------
        *args : tuple
            A tuple of :math:`(i,j)` with :math:`i` as the index to the start
            slice and :math:`j` as the index to end the slice (excluded).

        Examples
        --------
        
        >>> p = Point((3, 6, 2))
        >>> p[:2] == (3, 6)
        True
        
        >>> p[1:2] == (6,)
        True
        
        """

        return self.__loc.__getslice__(*args)

    def __len__(self) -> int:
        """ Returns the dimensions of the point.

        Examples
        --------
        
        >>> len(Point((1, 2)))
        2
        
        """

        return len(self.__loc)

    def __repr__(self) -> str:
        """Returns the string representation of the ``Point``.

        Examples
        --------
        
        >>> Point((0, 1))
        (0.0, 1.0)
        
        """

        return str(self)

    def __str__(self) -> str:
        """Returns a string representation of a ``Point`` object.

        Examples
        --------
        
        >>> p = Point((1, 3))
        >>> str(p)
        '(1.0, 3.0)'
        
        """

        return str(self.__loc)
        # return "POINT ({} {})".format(*self.__loc)


class LineSegment(Geometry):
    """Geometric representation of line segment objects.

    Parameters
    ----------
    start_pt : libpysal.cg.Point
        The point where the segment begins.
    end_pt : libpysal.cg.Point
        The point where the segment ends.

    Attributes
    ----------
    p1 : libpysal.cg.Point
        The starting point of the line segment.
    p2 : Point
        The ending point of the line segment.
    bounding_box : libpysal.cg.Rectangle
        The bounding box of the segment.
    len : float
        The length of the segment.
    line : libpysal.cg.Line
        The line on which the segment lies.

    Examples
    --------
    
    >>> ls = LineSegment(Point((1, 2)), Point((5, 6)))

    """

    def __init__(self, start_pt, end_pt):

        self._p1 = start_pt
        self._p2 = end_pt
        self._reset_props()

    def __str__(self):
        return "LineSegment(" + str(self._p1) + ", " + str(self._p2) + ")"
<<<<<<< HEAD
        # return "LINESTRING ({} {}, {} {})".format(
        #    self._p1[0], self._p1[1], self._p2[0], self._p2[1]
        # )
=======
        return "LINESTRING ({} {}, {} {})".format(
            self._p1[0], self._p1[1], self._p2[0], self._p2[1]
        )
>>>>>>> 533229c2

    def __eq__(self, other) -> bool:
        """Returns ``True`` if ``self`` and ``other`` are the same line segment.

        Examples
        --------
        
        >>> l1 = LineSegment(Point((1, 2)), Point((5, 6)))
        >>> l2 = LineSegment(Point((5, 6)), Point((1, 2)))
        >>> l1 == l2
        True
        
        >>> l2 == l1
        True
        
        """
<<<<<<< HEAD
=======
        if not isinstance(other, self.__class__):
            return False
        if other.p1 == self._p1 and other.p2 == self._p2:
            return True
        elif other.p2 == self._p1 and other.p1 == self._p2:
            return True
        return False
>>>>>>> 533229c2

        eq = False

        if not isinstance(other, self.__class__):
            pass
        else:
            if other.p1 == self._p1 and other.p2 == self._p2:
                eq = True
            elif other.p2 == self._p1 and other.p1 == self._p2:
                eq = True

        return eq

    def intersect(self, other) -> bool:
        """Test whether segment intersects with other segment (``True``) or
        not (``False``). Handles endpoints of segments being on other segment.
        
        Parameters
        ----------
        other : libpysal.cg.LineSegment
            Another line segment to check against.
        
        Examples
        --------

        >>> ls = LineSegment(Point((5, 0)), Point((10, 0)))
        >>> ls1 = LineSegment(Point((5, 0)), Point((10, 1)))
        >>> ls.intersect(ls1)
        True
        
        >>> ls2 = LineSegment(Point((5, 1)), Point((10, 1)))
        >>> ls.intersect(ls2)
        False
        
        >>> ls2 = LineSegment(Point((7, -1)), Point((7, 2)))
        >>> ls.intersect(ls2)
        True
        
        """

        ccw1 = self.sw_ccw(other.p2)
        ccw2 = self.sw_ccw(other.p1)
        ccw3 = other.sw_ccw(self.p1)
        ccw4 = other.sw_ccw(self.p2)

<<<<<<< HEAD
        intersects = ccw1 * ccw2 <= 0 and ccw3 * ccw4 <= 0

        return intersects
=======
        return ccw1 * ccw2 <= 0 and ccw3 * ccw4 <= 0
>>>>>>> 533229c2

    def _reset_props(self):
        """**HELPER METHOD. DO NOT CALL.**
        Resets attributes which are functions of other attributes.
        The getters for these attributes (implemented as properties)
        then recompute their values if they have been reset since
        the last call to the getter.

        Examples
        --------
        
        >>> ls = LineSegment(Point((1, 2)), Point((5, 6)))
        >>> ls._reset_props()
        
        """

        self._bounding_box = None
        self._len = None
        self._line = False

    def _get_p1(self):
        """**HELPER METHOD. DO NOT CALL.**
        Returns the ``p1`` attribute of the line segment.

        Returns
        -------
        self._p1 : libpysal.cg.Point
            The ``_p1`` attribute.

        Examples
        --------
        
        >>> ls = LineSegment(Point((1, 2)), Point((5, 6)))
        >>> r = ls._get_p1()
        >>> r == Point((1, 2))
        True
        
        """

        return self._p1

    def _set_p1(self, p1):
        """**HELPER METHOD. DO NOT CALL.**
        Sets the ``p1`` attribute of the line segment.
        
        Parameters
        ----------
        p1 : libpysal.cg.Point
            A point.
        
        Returns
        -------
        self._p1 : libpysal.cg.Point
            The reset ``p1`` attribute.

        Examples
        --------
        
        >>> ls = LineSegment(Point((1, 2)), Point((5, 6)))
        >>> r = ls._set_p1(Point((3, -1)))
        >>> r == Point((3.0, -1.0))
        True
        
        """

        self._p1 = p1
        self._reset_props()

        return self._p1

    p1 = property(_get_p1, _set_p1)

    def _get_p2(self):
        """**HELPER METHOD. DO NOT CALL.**
        Returns the ``p2`` attribute of the line segment.

        Returns
        -------
        self._p2 : libpysal.cg.Point
            The ``_p2`` attribute.

        Examples
        --------
        
        >>> ls = LineSegment(Point((1, 2)), Point((5, 6)))
        >>> r = ls._get_p2()
        >>> r == Point((5, 6))
        True
        
        """

        return self._p2

    def _set_p2(self, p2):
        """**HELPER METHOD. DO NOT CALL.**
        Sets the ``p2`` attribute of the line segment.

        Parameters
        ----------
        p2 : libpysal.cg.Point
            A point.
        
        Returns
        -------
        self._p2 : libpysal.cg.Point
            The reset ``p2`` attribute.

        Examples
        --------
        
        >>> ls = LineSegment(Point((1, 2)), Point((5, 6)))
        >>> r = ls._set_p2(Point((3, -1)))
        >>> r == Point((3.0, -1.0))
        True
        
        """

        self._p2 = p2
        self._reset_props()

        return self._p2

    p2 = property(_get_p2, _set_p2)

    def is_ccw(self, pt) -> bool:
        """Returns whether a point is counterclockwise of the
        segment (``True``) or not (``False``). Exclusive.

        Parameters
        ----------
        pt : libpysal.cg.Point
            A point lying ccw or cw of a segment.

        Examples
        --------
        
        >>> ls = LineSegment(Point((0, 0)), Point((5, 0)))
        >>> ls.is_ccw(Point((2, 2)))
        True
        
        >>> ls.is_ccw(Point((2, -2)))
        False
        
        """

        v1 = (self._p2[0] - self._p1[0], self._p2[1] - self._p1[1])
        v2 = (pt[0] - self._p1[0], pt[1] - self._p1[1])

        return v1[0] * v2[1] - v1[1] * v2[0] > 0

    def is_cw(self, pt) -> bool:
        """Returns whether a point is clockwise of the
        segment (``True``) or not (``False``). Exclusive.

        Parameters
        ----------
        pt : libpysal.cg.Point
            A point lying ccw or cw of a segment.

        Examples
        --------
        
        >>> ls = LineSegment(Point((0, 0)), Point((5, 0)))
        >>> ls.is_cw(Point((2, 2)))
        False
        
        >>> ls.is_cw(Point((2, -2)))
        True
        
        """

        v1 = (self._p2[0] - self._p1[0], self._p2[1] - self._p1[1])
        v2 = (pt[0] - self._p1[0], pt[1] - self._p1[1])

        return v1[0] * v2[1] - v1[1] * v2[0] < 0

    def sw_ccw(self, pt):
        """Sedgewick test for ``pt`` being ccw of segment.

        Returns
        -------
        is_ccw : bool
            ``1`` if turn from ``self.p1`` to ``self.p2`` to ``pt`` is ccw.
            ``-1`` if turn from ``self.p1`` to ``self.p2`` to ``pt`` is cw.
            ``-1`` if the points are collinear and ``self.p1`` is in the middle.
            ``1`` if the points are collinear and ``self.p2`` is in the middle.
            ``0`` if the points are collinear and ``pt`` is in the middle.

        """

        p0 = self.p1
        p1 = self.p2
        p2 = pt

        dx1 = p1[0] - p0[0]
        dy1 = p1[1] - p0[1]
        dx2 = p2[0] - p0[0]
        dy2 = p2[1] - p0[1]

        if dy1 * dx2 < dy2 * dx1:
<<<<<<< HEAD
            is_ccw = 1
        elif dy1 * dx2 > dy2 * dx1:
            is_ccw = -1
        elif dx1 * dx2 < 0 or dy1 * dy2 < 0:
            is_ccw = -1
        elif dx1 * dx1 + dy1 * dy1 >= dx2 * dx2 + dy2 * dy2:
            is_ccw = 0
        else:
            is_ccw = 1

        return is_ccw
=======
            return 1
        if dy1 * dx2 > dy2 * dx1:
            return -1
        if dx1 * dx2 < 0 or dy1 * dy2 < 0:
            return -1
        if dx1 * dx1 + dy1 * dy1 >= dx2 * dx2 + dy2 * dy2:
            return 0
        else:
            return 1
>>>>>>> 533229c2

    def get_swap(self):
        """Returns a ``LineSegment`` object which has its endpoints swapped.

        Returns
        -------
        line_seg : libpysal.cg.LineSegment
            The ``LineSegment`` object which has its endpoints swapped.

        Examples
        --------
        
        >>> ls = LineSegment(Point((1, 2)), Point((5, 6)))
        >>> swap = ls.get_swap()
        >>> swap.p1[0]
        5.0
        
        >>> swap.p1[1]
        6.0
        
        >>> swap.p2[0]
        1.0
        
        >>> swap.p2[1]
        2.0
        
        """

        line_seg = LineSegment(self._p2, self._p1)

        return line_seg

    @property
    def bounding_box(self):
        """Returns the minimum bounding box of a ``LineSegment`` object.
        
        Returns
        -------
        self._bounding_box : libpysal.cg.Rectangle
            The bounding box of the line segment.
        
        Examples
        --------
        
        >>> ls = LineSegment(Point((1, 2)), Point((5, 6)))
        >>> ls.bounding_box.left
        1.0
        
        >>> ls.bounding_box.lower
        2.0
        
        >>> ls.bounding_box.right
        5.0
        
        >>> ls.bounding_box.upper
        6.0
        
        """
<<<<<<< HEAD

        # If LineSegment attributes p1, p2 changed, recompute
        if self._bounding_box is None:
=======
        if (
            self._bounding_box is None
        ):  # If LineSegment attributes p1, p2 changed, recompute
>>>>>>> 533229c2
            self._bounding_box = Rectangle(
                min([self._p1[0], self._p2[0]]),
                min([self._p1[1], self._p2[1]]),
                max([self._p1[0], self._p2[0]]),
                max([self._p1[1], self._p2[1]]),
            )
        return Rectangle(
            self._bounding_box.left,
            self._bounding_box.lower,
            self._bounding_box.right,
            self._bounding_box.upper,
        )

    @property
    def len(self) -> float:
        """Returns the length of a ``LineSegment`` object.

        Examples
        --------
        
        >>> ls = LineSegment(Point((2, 2)), Point((5, 2)))
        >>> ls.len
        3.0
        
        """
<<<<<<< HEAD

        # If LineSegment attributes p1, p2 changed, recompute
        if self._len is None:
            self._len = math.hypot(self._p1[0] - self._p2[0], self._p1[1] - self._p2[1])

=======
        if self._len is None:  # If LineSegment attributes p1, p2 changed, recompute
            self._len = math.hypot(self._p1[0] - self._p2[0], self._p1[1] - self._p2[1])
>>>>>>> 533229c2
        return self._len

    @property
    def line(self):
        """Returns a ``Line`` object of the line on which the segment lies.

        Returns
        -------
        self._line : libpysal.cg.Line
            The ``Line`` object of the line on which the segment lies.

        Examples
        --------
        
        >>> ls = LineSegment(Point((2, 2)), Point((3, 3)))
        >>> l = ls.line
        >>> l.m
        1.0
        
        >>> l.b
        0.0
        
        """

        if self._line == False:
            dx = self._p1[0] - self._p2[0]
            dy = self._p1[1] - self._p2[1]

            if dx == 0 and dy == 0:
                self._line = None
            elif dx == 0:
                self._line = VerticalLine(self._p1[0])
            else:
                m = dy / float(dx)
                # y - mx
                b = self._p1[1] - m * self._p1[0]
                self._line = Line(m, b)

        return self._line


class VerticalLine(Geometry):
    """Geometric representation of verticle line objects.
    
    Parameters
    ----------
    x : {int, float}
        The :math:`x`-intercept of the line. ``x`` is also an attribute.
    
    Examples
    --------
    
    >>> ls = VerticalLine(0)
    >>> ls.m
    inf
    
    >>> ls.b
    nan
    
    """
<<<<<<< HEAD
=======

    def __init__(self, x):
        """
        Returns a VerticalLine object.
>>>>>>> 533229c2

    def __init__(self, x):

        self._x = float(x)
        self.m = float("inf")
        self.b = float("nan")

    def x(self, y) -> float:
        """Returns the :math:`x`-value of the line at a particular :math:`y`-value.

        Parameters
        ----------
        y : {int, float}
            The :math:`y`-value at which to compute :math:`x`.

        Examples
        --------
        
        >>> l = VerticalLine(0)
        >>> l.x(0.25)
        0.0
        
        """

        return self._x

    def y(self, x) -> float:
        """Returns the :math:`y`-value of the line at a particular :math:`x`-value.

        Parameters
        ----------
        x : {int, float}
            The :math:`x`-value at which to compute :math:`y`.

        Examples
        --------
        
        >>> l = VerticalLine(1)
        >>> l.y(1)
        nan
        
        """
<<<<<<< HEAD

=======
>>>>>>> 533229c2
        return float("nan")


class Line(Geometry):
    """Geometric representation of line objects.

    Parameters
    ----------
    m : {int, float}
        The slope of the line. ``m`` is also an attribute.
    b : {int, float}
        The :math:`y`-intercept of the line. ``b`` is also an attribute.
    
    Raises
    ------
    ArithmeticError
        Raised when infinity is passed in as the slope.
    
    Examples
    --------
    
    >>> ls = Line(1, 0)
    >>> ls.m
    1.0
    
    >>> ls.b
    0.0
    
    """

    def __init__(self, m, b):

        if m == float("inf"):
            raise ArithmeticError("Slope cannot be infinite.")

<<<<<<< HEAD
=======
        Attributes
        ----------

        Examples
        --------
        >>> ls = Line(1, 0)
        >>> ls.m
        1.0
        >>> ls.b
        0.0
        """
        if m == float("inf") or m == float("inf"):
            raise ArithmeticError("Slope cannot be infinite.")
>>>>>>> 533229c2
        self.m = float(m)
        self.b = float(b)

    def x(self, y: Union[int, float]) -> float:
        """Returns the :math:`x`-value of the line at a particular :math:`y`-value.

        Parameters
        ----------
        y : {int, float}
            The :math:`y`-value at which to compute :math:`x`.
        
        Raises
        ------
        ArithmeticError
            Raised when ``0.`` is passed in as the slope.
        
        Examples
        --------
        
        >>> l = Line(0.5, 0)
        >>> l.x(0.25)
        0.5
        
        """

        if self.m == 0:
<<<<<<< HEAD
            raise ArithmeticError("Cannot solve for 'x' when slope is zero.")
=======
            raise ArithmeticError("Cannot solve for X when slope is zero.")
        return (y - self.b) / self.m
>>>>>>> 533229c2

        return (y - self.b) / self.m

    def y(self, x: Union[int, float]) -> float:
        """Returns the :math:`y`-value of the line at a particular :math:`x`-value.

        Parameters
        ----------
        x : {int, float}
            The :math:`x`-value at which to compute :math:`y`.

        Examples
        --------
        
        >>> l = Line(1, 0)
        >>> l.y(1)
        1.0
        
        """

        if self.m == 0:
            return self.b

        return self.m * x + self.b


class Ray:
    """Geometric representation of ray objects.

    Parameters
    ----------
    origin : libpysal.cg.Point
        The point where the ray originates.
    second_p :
        The second point specifying the ray (not ``origin``.)

    Attributes
    ----------
    o : libpysal.cg.Point
        The origin (point where ray originates). See ``origin``.
    p : libpysal.cg.Point
        The second point on the ray (not the point where the
        ray originates). See ``second_p``.
    
    Examples
    --------
    
    >>> l = Ray(Point((0, 0)), Point((1, 0)))
    >>> str(l.o)
    '(0.0, 0.0)'
    
    >>> str(l.p)
    '(1.0, 0.0)'
    
    """

    def __init__(self, origin, second_p):

        self.o = origin
        self.p = second_p


class Chain(Geometry):
    """Geometric representation of a chain, also known as a polyline.
    
    Parameters
    ----------
    vertices : list
        A point list or list of point lists.

    Attributes
    ----------
    vertices : list
        The list of points of the vertices of the chain in order.
    len : float
        The geometric length of the chain.
    
    Examples
    --------
    
    >>> c = Chain([Point((0, 0)), Point((1, 0)), Point((1, 1)), Point((2, 1))])
    
    """

    def __init__(self, vertices: list):

        if isinstance(vertices[0], list):
            self._vertices = [part for part in vertices]
        else:
            self._vertices = [vertices]
        self._reset_props()

    @classmethod
<<<<<<< HEAD
    def __from_geo_interface__(cls, geo: dict):
=======
    def __from_geo_interface__(cls, geo):
>>>>>>> 533229c2
        if geo["type"].lower() == "linestring":
            verts = [Point(pt) for pt in geo["coordinates"]]
        elif geo["type"].lower() == "multilinestring":
            verts = [list(map(Point, part)) for part in geo["coordinates"]]
        else:
<<<<<<< HEAD
            raise TypeError("%r is not a Chain." % geo)
=======
            raise TypeError("%r is not a Chain" % geo)
>>>>>>> 533229c2
        return cls(verts)

    @property
    def __geo_interface__(self) -> dict:
        if len(self.parts) == 1:
            return {"type": "LineString", "coordinates": self.vertices}
        else:
            return {"type": "MultiLineString", "coordinates": self.parts}

    def _reset_props(self):
        """**HELPER METHOD. DO NOT CALL.** Resets attributes which are
        functions of other attributes. The ``getter``s for these attributes
        (implemented as ``properties``) then recompute their values if they
        have been reset since the last call to the ``getter``.

        """

        self._len = None
        self._arclen = None
        self._bounding_box = None

    @property
    def vertices(self) -> list:
        """Returns the vertices of the chain in clockwise order.

        Examples
        --------
        
        >>> c = Chain([Point((0, 0)), Point((1, 0)), Point((1, 1)), Point((2, 1))])
        >>> verts = c.vertices
        >>> len(verts)
        4
        
        """

        return sum([part for part in self._vertices], [])

    @property
    def parts(self) -> list:
        """Returns the parts (lists of ``libpysal.cg.Point`` objects) of the chain.

        Examples
        --------
       
        >>> c = Chain(
        ...     [
        ...         [Point((0, 0)), Point((1, 0)), Point((1, 1)), Point((0, 1))],
        ...         [Point((2, 1)), Point((2, 2)), Point((1, 2)), Point((1, 1))]
        ...     ]
        ... )
        >>> len(c.parts)
        2
        
        """

        return [[v for v in part] for part in self._vertices]

    @property
    def bounding_box(self):
        """Returns the bounding box of the chain.

        Returns
        -------
        self._bounding_box : libpysal.cg.Rectangle
            The bounding box of the chain.
        
        Examples
        --------
        
        >>> c = Chain([Point((0, 0)), Point((2, 0)), Point((2, 1)), Point((0, 1))])
        >>> c.bounding_box.left
        0.0
        
        >>> c.bounding_box.lower
        0.0
        
        >>> c.bounding_box.right
        2.0
        
        >>> c.bounding_box.upper
        1.0
        
        """

        if self._bounding_box is None:
            vertices = self.vertices
            self._bounding_box = Rectangle(
                min([v[0] for v in vertices]),
                min([v[1] for v in vertices]),
                max([v[0] for v in vertices]),
                max([v[1] for v in vertices]),
            )
<<<<<<< HEAD

=======
>>>>>>> 533229c2
        return self._bounding_box

    @property
    def len(self) -> int:
        """Returns the geometric length of the chain.

        Examples
        --------
        
        >>> c = Chain([Point((0, 0)), Point((1, 0)), Point((1, 1)), Point((2, 1))])
        >>> c.len
        3.0
        
        >>> c = Chain(
        ...     [
        ...         [Point((0, 0)), Point((1, 0)), Point((1, 1))],
        ...         [Point((10, 10)), Point((11, 10)), Point((11, 11))]
        ...     ]
        ... )
        >>> c.len
        4.0
        
        """

<<<<<<< HEAD
        def dist(v1: tuple, v2: tuple) -> Union[int, float]:
=======
        def dist(v1, v2):
>>>>>>> 533229c2
            return math.hypot(v1[0] - v2[0], v1[1] - v2[1])

        def part_perimeter(p: list) -> Union[int, float]:
            return sum([dist(p[i], p[i + 1]) for i in range(len(p) - 1)])

        if self._len is None:
            self._len = sum([part_perimeter(part) for part in self._vertices])

        return self._len

    @property
    def arclen(self) -> Union[int, float]:
        """Returns the geometric length of the chain
        computed using 'arcdistance' (meters).
        
        """

        def part_perimeter(p: list) -> Union[int, float]:
            return sum([arcdist(p[i], p[i + 1]) * 1000.0 for i in range(len(p) - 1)])

<<<<<<< HEAD
        if self._arclen is None:
            self._arclen = sum([part_perimeter(part) for part in self._vertices])

        return self._arclen

    @property
    def segments(self) -> list:
        """Returns the segments that compose the chain."""
=======
        Attributes
        ----------

        Examples
        --------
        """

        def part_perimeter(part):
            return sum(
                [arcdist(part[i], part[i + 1]) * 1000.0 for i in range(len(part) - 1)]
            )

        if self._arclen is None:
            self._arclen = sum([part_perimeter(part) for part in self._vertices])
        return self._arclen

    @property
    def segments(self):
        """
        Returns the segments that compose the Chain
        """
        return [
            [LineSegment(a, b) for (a, b) in zip(part[:-1], part[1:])]
            for part in self._vertices
        ]
>>>>>>> 533229c2

        return [
            [LineSegment(a, b) for (a, b) in zip(part[:-1], part[1:])]
            for part in self._vertices
        ]


class Ring(Geometry):
    """Geometric representation of a linear ring. Linear rings must be
    closed, the first and last point must be the same. Open rings will
    be closed. This class exists primarily as a geometric primitive to
    form complex polygons with multiple rings and holes. The ordering
    of the vertices is ignored and will not be altered.

    Parameters
    ----------
    vertices : list
        A list of vertices.

    Attributes
    ----------
    vertices : list
        A list of points with the vertices of the ring.
    len : int
        The number of vertices.
    perimeter : float
        The geometric length of the perimeter of the ring.
    bounding_box : libpysal.cg.Rectangle
        The bounding box of the ring.
    area : float
        The area enclosed by the ring.
    centroid : {tuple, libpysal.cg.Point}
        The centroid of the ring defined by the 'center of gravity'
        or 'center or mass'.
    _quad_tree_structure : libpysal.cg.QuadTreeStructureSingleRing
        The quad tree structure for the ring. This structure helps
        test if a point is inside the ring.
    
    """

    def __init__(self, vertices):
        if vertices[0] != vertices[-1]:
            vertices = vertices[:] + vertices[0:1]
<<<<<<< HEAD
            # msg = "Supplied vertices do not form a closed ring, "
            # msg += "the first and last vertices are not the same."
            # raise ValueError(msg)

=======
            # raise ValueError, "Supplied vertices do not form a closed ring, the first and last vertices are not the same"
>>>>>>> 533229c2
        self.vertices = tuple(vertices)
        self._perimeter = None
        self._bounding_box = None
        self._area = None
        self._centroid = None
        self._quad_tree_structure = None

    def __len__(self) -> int:
        return len(self.vertices)

    @property
    def len(self) -> int:
        return len(self)

    @staticmethod
    def dist(v1, v2) -> Union[int, float]:

        return math.hypot(v1[0] - v2[0], v1[1] - v2[1])

    @property
    def perimeter(self) -> Union[int, float]:

        if self._perimeter is None:
            dist = self.dist
            v = self.vertices
            self._perimeter = sum(
                [dist(v[i], v[i + 1]) for i in range(-1, len(self) - 1)]
            )
<<<<<<< HEAD

=======
>>>>>>> 533229c2
        return self._perimeter

    @property
    def bounding_box(self):
        """Returns the bounding box of the ring.

        Returns
        -------
        self._bounding_box : libpysal.cg.Rectangle
            The bounding box of the ring.
        
        Examples
        --------
        
        >>> r = Ring(
        ...     [
        ...         Point((0, 0)),
        ...         Point((2, 0)),
        ...         Point((2, 1)),
        ...         Point((0, 1)),
        ...         Point((0, 0))
        ...     ]
        ... )
        
        >>> r.bounding_box.left
        0.0
        
        >>> r.bounding_box.lower
        0.0
        
        >>> r.bounding_box.right
        2.0
        
        >>> r.bounding_box.upper
        1.0
        
        """

        if self._bounding_box is None:
            vertices = self.vertices
            x = [v[0] for v in vertices]
            y = [v[1] for v in vertices]
            self._bounding_box = Rectangle(min(x), min(y), max(x), max(y))

        return self._bounding_box

    @property
    def area(self) -> Union[int, float]:
        """Returns the area of the ring.

        Examples
        --------
        
        >>> r = Ring(
        ...     [
        ...         Point((0, 0)),
        ...         Point((2, 0)),
        ...         Point((2, 1)),
        ...         Point((0, 1)),
        ...         Point((0, 0))
        ...     ]
        ... )
        >>> r.area
        2.0
        
        """

        return abs(self.signed_area)

    @property
    def signed_area(self) -> Union[int, float]:
        if self._area is None:
            vertices = self.vertices
            x = [v[0] for v in vertices]
            y = [v[1] for v in vertices]
            N = len(self)

            A = 0.0
            for i in range(N - 1):
                A += (x[i] + x[i + 1]) * (y[i] - y[i + 1])
            A = A * 0.5
            self._area = -A

        return self._area

    @property
    def centroid(self):
        """Returns the centroid of the ring.

        Returns
        -------
        self._centroid : libpysal.cg.Point
            The ring's centroid.

        Notes
        -----
        
        The centroid returned by this method is the geometric centroid.
        Also known as the 'center of gravity' or 'center of mass'.

        Examples
        --------
        
        >>> r = Ring(
        ...     [
        ...         Point((0, 0)),
        ...         Point((2, 0)),
        ...         Point((2, 1)),
        ...         Point((0, 1)),
        ...         Point((0, 0))
        ...     ]
        ... )
        >>> str(r.centroid)
        '(1.0, 0.5)'
        
        """

        if self._centroid is None:
            vertices = self.vertices
            x = [v[0] for v in vertices]
            y = [v[1] for v in vertices]
            A = self.signed_area
            N = len(self)
            cx = 0
            cy = 0
            for i in range(N - 1):
                f = x[i] * y[i + 1] - x[i + 1] * y[i]
                cx += (x[i] + x[i + 1]) * f
                cy += (y[i] + y[i + 1]) * f
            cx = 1.0 / (6 * A) * cx
            cy = 1.0 / (6 * A) * cy
            self._centroid = Point((cx, cy))

        return self._centroid

    def build_quad_tree_structure(self):
        """Build the quad tree structure for this polygon. Once
        the structure is built, speed for testing if a point is
        inside the ring will be increased significantly.
        
        """

        self._quad_tree_structure = QuadTreeStructureSingleRing(self)

    def contains_point(self, point):
        """Point containment using winding number. The implementation is based on
        `this <http://www.engr.colostate.edu/~dga/dga/papers/point_in_polygon.pdf>`_.
        
        Parameters
        ----------
        point : libpysal.cg.Point
            The point to test for containment.
        
        Returns
        -------
        point_contained : bool
            ``True`` if ``point`` is contained within the polygon, otherwise ``False``.
        
        """

        point_contained = False

        if self._quad_tree_structure is None:
            x, y = point

<<<<<<< HEAD
            # bbox checks
            bbleft = x < self.bounding_box.left
            bbright = x > self.bounding_box.right
            bblower = y < self.bounding_box.lower
            bbupper = y > self.bounding_box.upper

            if bbleft or bbright or bblower or bbupper:
                pass
            else:
                rn = len(self.vertices)
                xs = [self.vertices[i][0] - point[0] for i in range(rn)]
                ys = [self.vertices[i][1] - point[1] for i in range(rn)]
                w = 0

                for i in range(len(self.vertices) - 1):
                    yi = ys[i]
                    yj = ys[i + 1]
                    xi = xs[i]
                    xj = xs[i + 1]
                    if yi * yj < 0:
                        r = xi + yi * (xj - xi) / (yi - yj)
                        if r > 0:
                            if yi < 0:
                                w += 1
                            else:
                                w -= 1
                    elif yi == 0 and xi > 0:
                        if yj > 0:
                            w += 0.5
                        else:
                            w -= 0.5
                    elif yj == 0 and xj > 0:
=======
            # bbox check
            if x < self.bounding_box.left:
                return False
            if x > self.bounding_box.right:
                return False
            if y < self.bounding_box.lower:
                return False
            if y > self.bounding_box.upper:
                return False

            rn = len(self.vertices)
            xs = [self.vertices[i][0] - point[0] for i in range(rn)]
            ys = [self.vertices[i][1] - point[1] for i in range(rn)]
            w = 0
            for i in range(len(self.vertices) - 1):
                yi = ys[i]
                yj = ys[i + 1]
                xi = xs[i]
                xj = xs[i + 1]
                if yi * yj < 0:
                    r = xi + yi * (xj - xi) / (yi - yj)
                    if r > 0:
>>>>>>> 533229c2
                        if yi < 0:
                            w += 0.5
                        else:
<<<<<<< HEAD
                            w -= 0.5
                if w == 0:
                    pass
                else:
                    point_contained = True
=======
                            w -= 1
                elif yi == 0 and xi > 0:
                    if yj > 0:
                        w += 0.5
                    else:
                        w -= 0.5
                elif yj == 0 and xj > 0:
                    if yi < 0:
                        w += 0.5
                    else:
                        w -= 0.5
            if w == 0:
                return False
            else:
                return True
>>>>>>> 533229c2
        else:
            point_contained = self._quad_tree_structure.contains_point(point)

<<<<<<< HEAD
        return point_contained


=======
>>>>>>> 533229c2
class Polygon(Geometry):
    """Geometric representation of polygon objects.
    Returns a polygon created from the objects specified.

    Parameters
    ----------
    vertices : list
        A list of vertices or a list of lists of vertices.
    holes : list
        A list of sub-polygons to be considered as holes.
        Default is ``None``.

    Attributes
    ----------
    vertices : list
        A list of points with the vertices of the polygon in clockwise order.
    len : int
        The number of vertices including holes.
    perimeter : float
        The geometric length of the perimeter of the polygon.
    bounding_box : libpysal.cg.Rectangle
        The bounding box of the polygon.
    bbox : list
        A list representation of the bounding box in the 
        form ``[left, lower, right, upper]``.
    area : float
        The area enclosed by the polygon.
    centroid : tuple
        The 'center of gravity', i.e. the mean point of the polygon.
    
    Examples
    --------
    
    >>> p1 = Polygon([Point((0, 0)), Point((1, 0)), Point((1, 1)), Point((0, 1))])
    
    """

    def __init__(self, vertices, holes=None):

        self._part_rings = []
        self._hole_rings = []

        def clockwise(part: list) -> list:
            if standalone.is_clockwise(part):
                return part[:]
            else:
                return part[::-1]

        vl = list(vertices)
        if isinstance(vl[0], list):
            self._part_rings = list(map(Ring, vertices))
            self._vertices = [clockwise(part) for part in vertices]
        else:
            self._part_rings = [Ring(vertices)]
            self._vertices = [clockwise(vertices)]
        if holes is not None and holes != []:
            if isinstance(holes[0], list):
                self._hole_rings = list(map(Ring, holes))
                self._holes = [clockwise(hole) for hole in holes]
            else:
                self._hole_rings = [Ring(holes)]
                self._holes = [clockwise(holes)]
        else:
            self._holes = [[]]
        self._reset_props()

    @classmethod
    def __from_geo_interface__(cls, geo: dict):
        """While PySAL does not differentiate polygons and multipolygons
        GEOS, Shapely, and geoJSON do. In GEOS, etc, polygons may only
        have a single exterior ring, all other parts are holes.
        MultiPolygons are simply a list of polygons.
        
        """
<<<<<<< HEAD

=======
>>>>>>> 533229c2
        geo_type = geo["type"].lower()
        if geo_type == "multipolygon":
            parts = []
            holes = []
            for polygon in geo["coordinates"]:
                verts = [[Point(pt) for pt in part] for part in polygon]
                parts += verts[0:1]
                holes += verts[1:]
            if not holes:
                holes = None
            return cls(parts, holes)
        else:
            verts = [[Point(pt) for pt in part] for part in geo["coordinates"]]
            return cls(verts[0:1], verts[1:])

    @property
    def __geo_interface__(self) -> dict:
        """Return ``__geo_interface__`` information lookup."""

        if len(self.parts) > 1:
            geo = {
                "type": "MultiPolygon",
                "coordinates": [[part] for part in self.parts],
            }
            if self._holes[0]:
                geo["coordinates"][0] += self._holes
            return geo
        if self._holes[0]:
            return {"type": "Polygon", "coordinates": self._vertices + self._holes}
        else:
            return {"type": "Polygon", "coordinates": self._vertices}

    def _reset_props(self):
        """Resets the geometric properties of the polygon."""
        self._perimeter = None
        self._bounding_box = None
        self._bbox = None
        self._area = None
        self._centroid = None
        self._len = None

    def __len__(self) -> int:
        return self.len

    @property
    def len(self) -> int:
        """Returns the number of vertices in the polygon.

        Examples
        --------
        
        >>> p1 = Polygon([Point((0, 0)), Point((0, 1)), Point((1, 1)), Point((1, 0))])
        >>> p1.len
        4
        
        >>> len(p1)
        4
        
        """

        if self._len is None:
            self._len = len(self.vertices)
        return self._len

    @property
    def vertices(self) -> list:
        """Returns the vertices of the polygon in clockwise order.

        Examples
        --------
        
        >>> p1 = Polygon([Point((0, 0)), Point((0, 1)), Point((1, 1)), Point((1, 0))])
        >>> len(p1.vertices)
        4
        
        """
<<<<<<< HEAD
=======
        return sum([part for part in self._vertices], []) + sum(
            [part for part in self._holes], []
        )

    @property
    def holes(self):
        """
        Returns the holes of the polygon in clockwise order.
>>>>>>> 533229c2

        return sum([part for part in self._vertices], []) + sum(
            [part for part in self._holes], []
        )

    @property
    def holes(self) -> list:
        """Returns the holes of the polygon in clockwise order.

        Examples
        --------
        
        >>> p = Polygon(
        ...     [Point((0, 0)), Point((10, 0)), Point((10, 10)), Point((0, 10))],
        ...     [Point((1, 2)), Point((2, 2)), Point((2, 1)), Point((1, 1))]
        ... )
        >>> len(p.holes)
        1
        
        """

        return [[v for v in part] for part in self._holes]

    @property
    def parts(self) -> list:
        """Returns the parts of the polygon in clockwise order.

        Examples
        --------
        
        >>> p = Polygon(
        ...     [
        ...         [Point((0, 0)), Point((1, 0)), Point((1, 1)), Point((0, 1))],
        ...         [Point((2, 1)), Point((2, 2)), Point((1, 2)), Point((1, 1))]
        ...     ]
        ... )
        >>> len(p.parts)
        2
        
        """

        return [[v for v in part] for part in self._vertices]

    @property
    def perimeter(self) -> Union[int, float]:
        """Returns the perimeter of the polygon.

        Examples
        --------
        
        >>> p = Polygon([Point((0, 0)), Point((1, 0)), Point((1, 1)), Point((0, 1))])
        >>> p.perimeter
        4.0
        
        """

<<<<<<< HEAD
        def dist(v1: Union[int, float], v2: Union[int, float]) -> float:
=======
        def dist(v1, v2):
>>>>>>> 533229c2
            return math.hypot(v1[0] - v2[0], v1[1] - v2[1])

        def part_perimeter(part) -> Union[int, float]:
            return sum([dist(part[i], part[i + 1]) for i in range(-1, len(part) - 1)])

        sum_perim = lambda part_type: sum([part_perimeter(part) for part in part_type])

        if self._perimeter is None:
<<<<<<< HEAD
            self._perimeter = sum_perim(self._vertices) + sum_perim(self._holes)

=======
            self._perimeter = sum(
                [part_perimeter(part) for part in self._vertices]
            ) + sum([part_perimeter(hole) for hole in self._holes])
>>>>>>> 533229c2
        return self._perimeter

    @property
    def bbox(self):
        """Returns the bounding box of the polygon as a list.
        
        Returns
        -------
        self._bbox : list
            The bounding box of the polygon as a list.
        
        See Also
        --------
        
        libpysal.cg.bounding_box
        
        """

        if self._bbox is None:
            self._bbox = [
                self.bounding_box.left,
                self.bounding_box.lower,
                self.bounding_box.right,
                self.bounding_box.upper,
            ]
        return self._bbox

    @property
    def bounding_box(self):
        """Returns the bounding box of the polygon.

        Returns
        -------
        self._bounding_box : libpysal.cg.Rectangle
            The bounding box of the polygon.

        Examples
        --------
        
        >>> p = Polygon([Point((0, 0)), Point((2, 0)), Point((2, 1)), Point((0, 1))])
        >>> p.bounding_box.left
        0.0
        
        >>> p.bounding_box.lower
        0.0
        
        >>> p.bounding_box.right
        2.0
        
        >>> p.bounding_box.upper
        1.0
        
        """

        if self._bounding_box is None:
            vertices = self.vertices
            self._bounding_box = Rectangle(
                min([v[0] for v in vertices]),
                min([v[1] for v in vertices]),
                max([v[0] for v in vertices]),
                max([v[1] for v in vertices]),
            )
        return self._bounding_box

    @property
    def area(self) -> float:
        """Returns the area of the polygon.

        Examples
        --------
        
        >>> p = Polygon([Point((0, 0)), Point((1, 0)), Point((1, 1)), Point((0, 1))])
        >>> p.area
        1.0
        
        >>> p = Polygon(
        ...     [Point((0, 0)), Point((10, 0)), Point((10, 10)), Point((0, 10))],
        ...     [Point((2, 1)), Point((2, 2)), Point((1, 2)), Point((1, 1))]
        ... )
        >>> p.area
        99.0
        
        """
<<<<<<< HEAD
=======

        def part_area(part_verts):
            area = 0
            for i in range(-1, len(part_verts) - 1):
                area += (part_verts[i][0] + part_verts[i + 1][0]) * (
                    part_verts[i][1] - part_verts[i + 1][1]
                )
            area = area * 0.5
            if area < 0:
                area = -area
            return area

        return sum([part_area(part) for part in self._vertices]) - sum(
            [part_area(hole) for hole in self._holes]
        )
>>>>>>> 533229c2

        def part_area(pv: list) -> float:
            __area = 0
            for i in range(-1, len(pv) - 1):
                __area += (pv[i][0] + pv[i + 1][0]) * (pv[i][1] - pv[i + 1][1])
            __area = __area * 0.5
            if __area < 0:
                __area = -area
            return __area

        sum_area = lambda part_type: sum([part_area(part) for part in part_type])
        _area = sum_area(self._vertices) - sum_area(self._holes)

        return _area

    @property
    def centroid(self) -> tuple:
        """Returns the centroid of the polygon.

        Notes
        -----
        
        The centroid returned by this method is the geometric
        centroid and respects multipart polygons with holes.
        Also known as the 'center of gravity' or 'center of mass'.

        Examples
        --------
        
        >>> p = Polygon(
        ...     [Point((0, 0)), Point((10, 0)), Point((10, 10)), Point((0, 10))],
        ...     [Point((1, 1)), Point((1, 2)), Point((2, 2)), Point((2, 1))]
        ... )
        >>> p.centroid
        (5.0353535353535355, 5.0353535353535355)
        
        """

        CP = [ring.centroid for ring in self._part_rings]
        AP = [ring.area for ring in self._part_rings]
        CH = [ring.centroid for ring in self._hole_rings]
        AH = [-ring.area for ring in self._hole_rings]

        A = AP + AH
        cx = sum([pt[0] * area for pt, area in zip(CP + CH, A)]) / sum(A)
        cy = sum([pt[1] * area for pt, area in zip(CP + CH, A)]) / sum(A)

        return cx, cy

    def build_quad_tree_structure(self):
        """Build the quad tree structure for this polygon. Once
        the structure is built, speed for testing if a point is
        inside the ring will be increased significantly.
        
        """

        for ring in self._part_rings:
            ring.build_quad_tree_structure()
        for ring in self._hole_rings:
            ring.build_quad_tree_structure()
        self.is_quad_tree_structure_built = True

    def contains_point(self, point):
        """Test if a polygon contains a point.
        
        Parameters
        ----------
        point : libpysal.cg.Point
            A point to test for containment.
        
        Returns
        -------
        contains : bool
            ``True`` if the polygon contains ``point`` otherwise ``False``.
        
        Examples
        --------
        
        >>> p = Polygon(
        ...     [Point((0,0)), Point((4,0)), Point((4,5)), Point((2,3)), Point((0,5))]
        ... )
        >>> p.contains_point((3,3))
        1
        
        >>> p.contains_point((0,6))
        0
        
        >>> p.contains_point((2,2.9))
        1
        
        >>> p.contains_point((4,5))
        0
        
        >>> p.contains_point((4,0))
        0

        Handles holes.

        >>> p = Polygon(
        ...     [Point((0, 0)), Point((0, 10)), Point((10, 10)), Point((10, 0))],
        ...     [Point((2, 2)), Point((4, 2)), Point((4, 4)), Point((2, 4))]
        ... )
        >>> p.contains_point((3.0, 3.0))
        False
        
        >>> p.contains_point((1.0, 1.0))
        True

        Notes
        -----
        
        Points falling exactly on polygon edges may yield unpredictable results.
        
        """

        searching = True

        for ring in self._hole_rings:
            if ring.contains_point(point):
                contains = False
                searching = False
                break

        if searching:
            for ring in self._part_rings:
                if ring.contains_point(point):
                    contains = True
                    searching = False
                    break
            if searching:
                contains = False

        return contains

class Rectangle(Geometry):
    """Geometric representation of rectangle objects.

    Attributes
    ----------
    left : float
        Minimum x-value of the rectangle.
    lower : float
        Minimum y-value of the rectangle.
    right : float
        Maximum x-value of the rectangle.
    upper : float
        Maximum y-value of the rectangle.
    
    Examples
    --------
    
    >>> r = Rectangle(-4, 3, 10, 17)
    >>> r.left #minx
    -4.0
    
    >>> r.lower #miny
    3.0
    
    >>> r.right #maxx
    10.0
    
    >>> r.upper #maxy
    17.0
    
    """

    def __init__(self, left, lower, right, upper):

        if right < left or upper < lower:
            raise ArithmeticError("Rectangle must have positive area.")
        self.left = float(left)
        self.lower = float(lower)
        self.right = float(right)
        self.upper = float(upper)

    def __bool__(self):
        """Rectangles will evaluate to False if they have zero area.
        ``___nonzero__`` is used "to implement truth value
        testing and the built-in operation ``bool()``"
        ``-- http://docs.python.org/reference/datamodel.html

        Examples
        --------
        
        >>> r = Rectangle(0, 0, 0, 0)
        >>> bool(r)
        False
        
        >>> r = Rectangle(0, 0, 1, 1)
        >>> bool(r)
        True
        
        """

        return bool(self.area)

    def __eq__(self, other):
        if other:
            return self[:] == other[:]
        return False

    def __add__(self, other):
        x, y, X, Y = self[:]
        x1, y2, X1, Y1 = other[:]
<<<<<<< HEAD

=======
>>>>>>> 533229c2
        return Rectangle(
            min(self.left, other.left),
            min(self.lower, other.lower),
            max(self.right, other.right),
            max(self.upper, other.upper),
        )

    def __getitem__(self, key):
        """
        
        Examples
        --------
        
        >>> r = Rectangle(-4, 3, 10, 17)
        >>> r[:]
        [-4.0, 3.0, 10.0, 17.0]
        
        """

        l = [self.left, self.lower, self.right, self.upper]

        return l.__getitem__(key)

    def set_centroid(self, new_center):
        """Moves the rectangle center to a new specified point.

        Parameters
        ----------
        new_center : libpysal.cg.Point
            The new location of the centroid of the polygon.

        Examples
        --------
        
        >>> r = Rectangle(0, 0, 4, 4)
        >>> r.set_centroid(Point((4, 4)))
        >>> r.left
        2.0
        
        >>> r.right
        6.0
        
        >>> r.lower
        2.0
        
        >>> r.upper
        6.0
        
        """
<<<<<<< HEAD

=======
>>>>>>> 533229c2
        shift = (
            new_center[0] - (self.left + self.right) / 2,
            new_center[1] - (self.lower + self.upper) / 2,
        )
<<<<<<< HEAD

=======
>>>>>>> 533229c2
        self.left = self.left + shift[0]
        self.right = self.right + shift[0]
        self.lower = self.lower + shift[1]
        self.upper = self.upper + shift[1]

    def set_scale(self, scale):
        """Rescales the rectangle around its center.

        Parameters
        ----------
        scale : int, float
            The ratio of the new scale to the old
            scale (e.g. 1.0 is current size).

        Examples
        --------
        
        >>> r = Rectangle(0, 0, 4, 4)
        >>> r.set_scale(2)
        >>> r.left
        -2.0
        >>> r.right
        6.0
        >>> r.lower
        -2.0
        >>> r.upper
        6.0
        
        """

        center = ((self.left + self.right) / 2, (self.lower + self.upper) / 2)

        self.left = center[0] + scale * (self.left - center[0])
        self.right = center[0] + scale * (self.right - center[0])
        self.lower = center[1] + scale * (self.lower - center[1])
        self.upper = center[1] + scale * (self.upper - center[1])

    @property
    def area(self) -> Union[int, float]:
        """Returns the area of the Rectangle.

        Examples
        --------
        
        >>> r = Rectangle(0, 0, 4, 4)
        >>> r.area
        16.0
        
        """

        return (self.right - self.left) * (self.upper - self.lower)

    @property
    def width(self) -> Union[int, float]:
        """Returns the width of the Rectangle.

        Examples
        --------
        
        >>> r = Rectangle(0, 0, 4, 4)
        >>> r.width
        4.0
        
        """

        return self.right - self.left

    @property
    def height(self) -> Union[int, float]:
        """Returns the height of the Rectangle.

        Examples
        --------
        
        >>> r = Rectangle(0, 0, 4, 4)
        >>> r.height
        4.0
        
        """

        return self.upper - self.lower


_geoJSON_type_to_Pysal_type = {
    "point": Point,
    "linestring": Chain,
    "multilinestring": Chain,
    "polygon": Polygon,
    "multipolygon": Polygon,
}
<<<<<<< HEAD

# moving this to top breaks unit tests !
from . import standalone
=======
from . import standalone  # moving this to top breaks unit tests !
>>>>>>> 533229c2
from .polygonQuadTreeStructure import QuadTreeStructureSingleRing<|MERGE_RESOLUTION|>--- conflicted
+++ resolved
@@ -8,11 +8,8 @@
 import math
 from .sphere import arcdist
 
-<<<<<<< HEAD
 from typing import Union
 
-=======
->>>>>>> 533229c2
 __all__ = [
     "Point",
     "LineSegment",
@@ -49,7 +46,6 @@
     """
 
     if isinstance(obj, (Point, LineSegment, Line, Ray, Chain, Polygon)):
-<<<<<<< HEAD
         pass
     else:
         if hasattr(obj, "__geo_interface__"):
@@ -72,22 +68,6 @@
             raise NotImplementedError("%s is not supported at this time." % geo_type)
 
     return obj
-=======
-        return obj
-    if hasattr(obj, "__geo_interface__"):
-        geo = obj.__geo_interface__
-    else:
-        geo = obj
-    if hasattr(geo, "type"):
-        raise TypeError("%r does not appear to be a shape object" % (obj))
-    geo_type = geo["type"].lower()
-    # if geo_type.startswith('multi'):
-    #    raise NotImplementedError, "%s are not supported at this time."%geo_type
-    if geo_type in _geoJSON_type_to_Pysal_type:
-        return _geoJSON_type_to_Pysal_type[geo_type].__from_geo_interface__(geo)
-    else:
-        raise NotImplementedError("%s is not supported at this time." % geo_type)
->>>>>>> 533229c2
 
 
 class Geometry(object):
@@ -95,12 +75,6 @@
     and make geometric types extendable.
     
     """
-<<<<<<< HEAD
-=======
-    A base class to help implement is_geometry and make geometric types
-    extendable.
-    """
->>>>>>> 533229c2
 
     def __init__(self):
         pass
@@ -120,15 +94,6 @@
     >>> p = Point((1, 3))
     
     """
-<<<<<<< HEAD
-=======
-
-    def __init__(self, loc):
-        """
-        Returns an instance of a Point object.
-
-        __init__((number, number)) -> Point
->>>>>>> 533229c2
 
     def __init__(self, loc):
 
@@ -415,15 +380,9 @@
 
     def __str__(self):
         return "LineSegment(" + str(self._p1) + ", " + str(self._p2) + ")"
-<<<<<<< HEAD
         # return "LINESTRING ({} {}, {} {})".format(
         #    self._p1[0], self._p1[1], self._p2[0], self._p2[1]
         # )
-=======
-        return "LINESTRING ({} {}, {} {})".format(
-            self._p1[0], self._p1[1], self._p2[0], self._p2[1]
-        )
->>>>>>> 533229c2
 
     def __eq__(self, other) -> bool:
         """Returns ``True`` if ``self`` and ``other`` are the same line segment.
@@ -440,16 +399,6 @@
         True
         
         """
-<<<<<<< HEAD
-=======
-        if not isinstance(other, self.__class__):
-            return False
-        if other.p1 == self._p1 and other.p2 == self._p2:
-            return True
-        elif other.p2 == self._p1 and other.p1 == self._p2:
-            return True
-        return False
->>>>>>> 533229c2
 
         eq = False
 
@@ -495,13 +444,9 @@
         ccw3 = other.sw_ccw(self.p1)
         ccw4 = other.sw_ccw(self.p2)
 
-<<<<<<< HEAD
         intersects = ccw1 * ccw2 <= 0 and ccw3 * ccw4 <= 0
 
         return intersects
-=======
-        return ccw1 * ccw2 <= 0 and ccw3 * ccw4 <= 0
->>>>>>> 533229c2
 
     def _reset_props(self):
         """**HELPER METHOD. DO NOT CALL.**
@@ -702,7 +647,6 @@
         dy2 = p2[1] - p0[1]
 
         if dy1 * dx2 < dy2 * dx1:
-<<<<<<< HEAD
             is_ccw = 1
         elif dy1 * dx2 > dy2 * dx1:
             is_ccw = -1
@@ -714,17 +658,6 @@
             is_ccw = 1
 
         return is_ccw
-=======
-            return 1
-        if dy1 * dx2 > dy2 * dx1:
-            return -1
-        if dx1 * dx2 < 0 or dy1 * dy2 < 0:
-            return -1
-        if dx1 * dx1 + dy1 * dy1 >= dx2 * dx2 + dy2 * dy2:
-            return 0
-        else:
-            return 1
->>>>>>> 533229c2
 
     def get_swap(self):
         """Returns a ``LineSegment`` object which has its endpoints swapped.
@@ -783,15 +716,9 @@
         6.0
         
         """
-<<<<<<< HEAD
 
         # If LineSegment attributes p1, p2 changed, recompute
         if self._bounding_box is None:
-=======
-        if (
-            self._bounding_box is None
-        ):  # If LineSegment attributes p1, p2 changed, recompute
->>>>>>> 533229c2
             self._bounding_box = Rectangle(
                 min([self._p1[0], self._p2[0]]),
                 min([self._p1[1], self._p2[1]]),
@@ -817,16 +744,11 @@
         3.0
         
         """
-<<<<<<< HEAD
 
         # If LineSegment attributes p1, p2 changed, recompute
         if self._len is None:
             self._len = math.hypot(self._p1[0] - self._p2[0], self._p1[1] - self._p2[1])
 
-=======
-        if self._len is None:  # If LineSegment attributes p1, p2 changed, recompute
-            self._len = math.hypot(self._p1[0] - self._p2[0], self._p1[1] - self._p2[1])
->>>>>>> 533229c2
         return self._len
 
     @property
@@ -887,13 +809,6 @@
     nan
     
     """
-<<<<<<< HEAD
-=======
-
-    def __init__(self, x):
-        """
-        Returns a VerticalLine object.
->>>>>>> 533229c2
 
     def __init__(self, x):
 
@@ -936,10 +851,7 @@
         nan
         
         """
-<<<<<<< HEAD
-
-=======
->>>>>>> 533229c2
+
         return float("nan")
 
 
@@ -975,22 +887,6 @@
         if m == float("inf"):
             raise ArithmeticError("Slope cannot be infinite.")
 
-<<<<<<< HEAD
-=======
-        Attributes
-        ----------
-
-        Examples
-        --------
-        >>> ls = Line(1, 0)
-        >>> ls.m
-        1.0
-        >>> ls.b
-        0.0
-        """
-        if m == float("inf") or m == float("inf"):
-            raise ArithmeticError("Slope cannot be infinite.")
->>>>>>> 533229c2
         self.m = float(m)
         self.b = float(b)
 
@@ -1017,12 +913,7 @@
         """
 
         if self.m == 0:
-<<<<<<< HEAD
             raise ArithmeticError("Cannot solve for 'x' when slope is zero.")
-=======
-            raise ArithmeticError("Cannot solve for X when slope is zero.")
-        return (y - self.b) / self.m
->>>>>>> 533229c2
 
         return (y - self.b) / self.m
 
@@ -1116,21 +1007,13 @@
         self._reset_props()
 
     @classmethod
-<<<<<<< HEAD
     def __from_geo_interface__(cls, geo: dict):
-=======
-    def __from_geo_interface__(cls, geo):
->>>>>>> 533229c2
         if geo["type"].lower() == "linestring":
             verts = [Point(pt) for pt in geo["coordinates"]]
         elif geo["type"].lower() == "multilinestring":
             verts = [list(map(Point, part)) for part in geo["coordinates"]]
         else:
-<<<<<<< HEAD
             raise TypeError("%r is not a Chain." % geo)
-=======
-            raise TypeError("%r is not a Chain" % geo)
->>>>>>> 533229c2
         return cls(verts)
 
     @property
@@ -1223,10 +1106,7 @@
                 max([v[0] for v in vertices]),
                 max([v[1] for v in vertices]),
             )
-<<<<<<< HEAD
-
-=======
->>>>>>> 533229c2
+
         return self._bounding_box
 
     @property
@@ -1251,11 +1131,7 @@
         
         """
 
-<<<<<<< HEAD
         def dist(v1: tuple, v2: tuple) -> Union[int, float]:
-=======
-        def dist(v1, v2):
->>>>>>> 533229c2
             return math.hypot(v1[0] - v2[0], v1[1] - v2[1])
 
         def part_perimeter(p: list) -> Union[int, float]:
@@ -1276,7 +1152,6 @@
         def part_perimeter(p: list) -> Union[int, float]:
             return sum([arcdist(p[i], p[i + 1]) * 1000.0 for i in range(len(p) - 1)])
 
-<<<<<<< HEAD
         if self._arclen is None:
             self._arclen = sum([part_perimeter(part) for part in self._vertices])
 
@@ -1285,33 +1160,6 @@
     @property
     def segments(self) -> list:
         """Returns the segments that compose the chain."""
-=======
-        Attributes
-        ----------
-
-        Examples
-        --------
-        """
-
-        def part_perimeter(part):
-            return sum(
-                [arcdist(part[i], part[i + 1]) * 1000.0 for i in range(len(part) - 1)]
-            )
-
-        if self._arclen is None:
-            self._arclen = sum([part_perimeter(part) for part in self._vertices])
-        return self._arclen
-
-    @property
-    def segments(self):
-        """
-        Returns the segments that compose the Chain
-        """
-        return [
-            [LineSegment(a, b) for (a, b) in zip(part[:-1], part[1:])]
-            for part in self._vertices
-        ]
->>>>>>> 533229c2
 
         return [
             [LineSegment(a, b) for (a, b) in zip(part[:-1], part[1:])]
@@ -1355,14 +1203,10 @@
     def __init__(self, vertices):
         if vertices[0] != vertices[-1]:
             vertices = vertices[:] + vertices[0:1]
-<<<<<<< HEAD
             # msg = "Supplied vertices do not form a closed ring, "
             # msg += "the first and last vertices are not the same."
             # raise ValueError(msg)
 
-=======
-            # raise ValueError, "Supplied vertices do not form a closed ring, the first and last vertices are not the same"
->>>>>>> 533229c2
         self.vertices = tuple(vertices)
         self._perimeter = None
         self._bounding_box = None
@@ -1391,10 +1235,6 @@
             self._perimeter = sum(
                 [dist(v[i], v[i + 1]) for i in range(-1, len(self) - 1)]
             )
-<<<<<<< HEAD
-
-=======
->>>>>>> 533229c2
         return self._perimeter
 
     @property
@@ -1560,7 +1400,6 @@
         if self._quad_tree_structure is None:
             x, y = point
 
-<<<<<<< HEAD
             # bbox checks
             bbleft = x < self.bounding_box.left
             bbright = x > self.bounding_box.right
@@ -1593,65 +1432,20 @@
                         else:
                             w -= 0.5
                     elif yj == 0 and xj > 0:
-=======
-            # bbox check
-            if x < self.bounding_box.left:
-                return False
-            if x > self.bounding_box.right:
-                return False
-            if y < self.bounding_box.lower:
-                return False
-            if y > self.bounding_box.upper:
-                return False
-
-            rn = len(self.vertices)
-            xs = [self.vertices[i][0] - point[0] for i in range(rn)]
-            ys = [self.vertices[i][1] - point[1] for i in range(rn)]
-            w = 0
-            for i in range(len(self.vertices) - 1):
-                yi = ys[i]
-                yj = ys[i + 1]
-                xi = xs[i]
-                xj = xs[i + 1]
-                if yi * yj < 0:
-                    r = xi + yi * (xj - xi) / (yi - yj)
-                    if r > 0:
->>>>>>> 533229c2
                         if yi < 0:
                             w += 0.5
                         else:
-<<<<<<< HEAD
                             w -= 0.5
                 if w == 0:
                     pass
                 else:
                     point_contained = True
-=======
-                            w -= 1
-                elif yi == 0 and xi > 0:
-                    if yj > 0:
-                        w += 0.5
-                    else:
-                        w -= 0.5
-                elif yj == 0 and xj > 0:
-                    if yi < 0:
-                        w += 0.5
-                    else:
-                        w -= 0.5
-            if w == 0:
-                return False
-            else:
-                return True
->>>>>>> 533229c2
         else:
             point_contained = self._quad_tree_structure.contains_point(point)
 
-<<<<<<< HEAD
         return point_contained
 
 
-=======
->>>>>>> 533229c2
 class Polygon(Geometry):
     """Geometric representation of polygon objects.
     Returns a polygon created from the objects specified.
@@ -1726,10 +1520,7 @@
         MultiPolygons are simply a list of polygons.
         
         """
-<<<<<<< HEAD
-
-=======
->>>>>>> 533229c2
+
         geo_type = geo["type"].lower()
         if geo_type == "multipolygon":
             parts = []
@@ -1806,17 +1597,6 @@
         4
         
         """
-<<<<<<< HEAD
-=======
-        return sum([part for part in self._vertices], []) + sum(
-            [part for part in self._holes], []
-        )
-
-    @property
-    def holes(self):
-        """
-        Returns the holes of the polygon in clockwise order.
->>>>>>> 533229c2
 
         return sum([part for part in self._vertices], []) + sum(
             [part for part in self._holes], []
@@ -1873,11 +1653,7 @@
         
         """
 
-<<<<<<< HEAD
         def dist(v1: Union[int, float], v2: Union[int, float]) -> float:
-=======
-        def dist(v1, v2):
->>>>>>> 533229c2
             return math.hypot(v1[0] - v2[0], v1[1] - v2[1])
 
         def part_perimeter(part) -> Union[int, float]:
@@ -1886,14 +1662,8 @@
         sum_perim = lambda part_type: sum([part_perimeter(part) for part in part_type])
 
         if self._perimeter is None:
-<<<<<<< HEAD
             self._perimeter = sum_perim(self._vertices) + sum_perim(self._holes)
 
-=======
-            self._perimeter = sum(
-                [part_perimeter(part) for part in self._vertices]
-            ) + sum([part_perimeter(hole) for hole in self._holes])
->>>>>>> 533229c2
         return self._perimeter
 
     @property
@@ -1977,24 +1747,6 @@
         99.0
         
         """
-<<<<<<< HEAD
-=======
-
-        def part_area(part_verts):
-            area = 0
-            for i in range(-1, len(part_verts) - 1):
-                area += (part_verts[i][0] + part_verts[i + 1][0]) * (
-                    part_verts[i][1] - part_verts[i + 1][1]
-                )
-            area = area * 0.5
-            if area < 0:
-                area = -area
-            return area
-
-        return sum([part_area(part) for part in self._vertices]) - sum(
-            [part_area(hole) for hole in self._holes]
-        )
->>>>>>> 533229c2
 
         def part_area(pv: list) -> float:
             __area = 0
@@ -2128,6 +1880,7 @@
                 contains = False
 
         return contains
+
 
 class Rectangle(Geometry):
     """Geometric representation of rectangle objects.
@@ -2199,10 +1952,7 @@
     def __add__(self, other):
         x, y, X, Y = self[:]
         x1, y2, X1, Y1 = other[:]
-<<<<<<< HEAD
-
-=======
->>>>>>> 533229c2
+
         return Rectangle(
             min(self.left, other.left),
             min(self.lower, other.lower),
@@ -2252,18 +2002,12 @@
         6.0
         
         """
-<<<<<<< HEAD
-
-=======
->>>>>>> 533229c2
+
         shift = (
             new_center[0] - (self.left + self.right) / 2,
             new_center[1] - (self.lower + self.upper) / 2,
         )
-<<<<<<< HEAD
-
-=======
->>>>>>> 533229c2
+
         self.left = self.left + shift[0]
         self.right = self.right + shift[0]
         self.lower = self.lower + shift[1]
@@ -2354,11 +2098,7 @@
     "polygon": Polygon,
     "multipolygon": Polygon,
 }
-<<<<<<< HEAD
 
 # moving this to top breaks unit tests !
 from . import standalone
-=======
-from . import standalone  # moving this to top breaks unit tests !
->>>>>>> 533229c2
 from .polygonQuadTreeStructure import QuadTreeStructureSingleRing