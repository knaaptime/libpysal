import os
import unittest
from .._contW_lists import ContiguityWeightsLists, ROOK, QUEEN
from ..weights import W
from ...io.FileIO import FileIO as ps_open

<<<<<<< HEAD
try:
    import geopandas as gpd
except ImportError:
    gpd = None

import pysal_examples
=======
from ... import examples as pysal_examples
>>>>>>> 852b4b2e


class TestContiguityWeights(unittest.TestCase):
    def setUp(self):
        """ Setup the binning contiguity weights"""
        shpObj = ps_open(pysal_examples.get_path('virginia.shp'), 'r')
        self.binningW = ContiguityWeightsLists(shpObj, QUEEN)
        shpObj.close()

    def test_w_type(self):
        self.assert_(isinstance(self.binningW, ContiguityWeightsLists))

    def test_QUEEN(self):
        self.assertEqual(QUEEN, 1)

    def test_ROOK(self):
        self.assertEqual(ROOK, 2)

    def test_ContiguityWeightsLists(self):
        self.assert_(hasattr(self.binningW, 'w'))
        self.assert_(issubclass(dict, type(self.binningW.w)))
        self.assertEqual(len(self.binningW.w), 136)

    def test_nested_polygons(self):
        # load queen gal file created using Open Geoda.
        geodaW = ps_open(
            pysal_examples.get_path('virginia.gal'), 'r').read()
        # build matching W with pysal
        pysalWb = self.build_W(
            pysal_examples.get_path('virginia.shp'), QUEEN, 'POLY_ID')
        # compare output.
        for key in geodaW.neighbors:
            geoda_neighbors = map(int, geodaW.neighbors[key])
            pysalb_neighbors = pysalWb.neighbors[int(key)]
            geoda_neighbors.sort()
            pysalb_neighbors.sort()
            self.assertEqual(geoda_neighbors, pysalb_neighbors)

    def test_true_rook(self):
        # load queen gal file created using Open Geoda.
        geodaW = ps_open(pysal_examples.get_path('rook31.gal'), 'r').read()
        # build matching W with pysal
        #pysalW = pysal.rook_from_shapefile(pysal_examples.get_path('rook31.shp'),','POLY_ID')
        pysalWb = self.build_W(
            pysal_examples.get_path('rook31.shp'), ROOK, 'POLY_ID')
        # compare output.
        for key in geodaW.neighbors:
            geoda_neighbors = map(int, geodaW.neighbors[key])
            pysalb_neighbors = pysalWb.neighbors[int(key)]
            geoda_neighbors.sort()
            pysalb_neighbors.sort()
            self.assertEqual(geoda_neighbors, pysalb_neighbors)

    def test_true_rook2(self):
        # load queen gal file created using Open Geoda.
        geodaW = ps_open(
            pysal_examples.get_path('stl_hom_rook.gal'), 'r').read()
        # build matching W with pysal
        pysalWb = self.build_W(pysal_examples.get_path(
            'stl_hom.shp'), ROOK, 'POLY_ID_OG')
        # compare output.
        for key in geodaW.neighbors:
            geoda_neighbors = map(int, geodaW.neighbors[key])
            pysalb_neighbors = pysalWb.neighbors[int(key)]
            geoda_neighbors.sort()
            pysalb_neighbors.sort()
            self.assertEqual(geoda_neighbors, pysalb_neighbors)

    def test_true_rook3(self):
        # load queen gal file created using Open Geoda.
        geodaW = ps_open(
            pysal_examples.get_path('sacramentot2.gal'), 'r').read()
        # build matching W with pysal
        pysalWb = self.build_W(pysal_examples.get_path(
            'sacramentot2.shp'), ROOK, 'POLYID')
        # compare output.
        for key in geodaW.neighbors:
            geoda_neighbors = map(int, geodaW.neighbors[key])
            pysalb_neighbors = pysalWb.neighbors[int(key)]
            geoda_neighbors.sort()
            pysalb_neighbors.sort()
            self.assertEqual(geoda_neighbors, pysalb_neighbors)

    def test_true_rook4(self):
        # load queen gal file created using Open Geoda.
        geodaW = ps_open(
            pysal_examples.get_path('virginia_rook.gal'), 'r').read()
        # build matching W with pysal
        pysalWb = self.build_W(
            pysal_examples.get_path('virginia.shp'), ROOK, 'POLY_ID')
        # compare output.
        for key in geodaW.neighbors:
            geoda_neighbors = map(int, geodaW.neighbors[key])
            pysalb_neighbors = pysalWb.neighbors[int(key)]
            geoda_neighbors.sort()
            pysalb_neighbors.sort()
            self.assertEqual(geoda_neighbors, pysalb_neighbors)

    @unittest.skipIf(gpd is None, 'geopandas is missing in the testing environment')
    def test_shapely(self):
        pysalneighbs = ContiguityWeightsLists(ps_open(
            pysal_examples.get_path('virginia.shp')), ROOK)
        gdf = gpd.read_file(pysal_examples.get_path('virginia.shp')) 
        shplyneighbs = ContiguityWeightsLists(gdf.geometry.tolist(), ROOK)
        self.assertEqual(pysalneighbs.w, shplyneighbs.w)
        pysalneighbs = ContiguityWeightsLists(ps_open(
            pysal_examples.get_path('virginia.shp')), QUEEN)
        shplyneighbs = ContiguityWeightsLists(gdf.geometry.tolist(), QUEEN)
        self.assertEqual(pysalneighbs.w, shplyneighbs.w)

    def build_W(self, shapefile, type, idVariable=None):
        """ Building 2 W's the hard way.  We need to do this so we can test both rtree and binning """
        dbname = os.path.splitext(shapefile)[0] + '.dbf'
        db = ps_open(dbname)
        shpObj = ps_open(shapefile)
        neighbor_data = ContiguityWeightsLists(shpObj, type).w
        neighbors = {}
        weights = {}
        if idVariable:
            ids = db.by_col[idVariable]
            self.assertEqual(len(ids), len(set(ids)))
            for key in neighbor_data:
                id = ids[key]
                if id not in neighbors:
                    neighbors[id] = set()
                neighbors[id].update([ids[x] for x in neighbor_data[key]])
            for key in neighbors:
                neighbors[key] = list(neighbors[key])
            binningW = W(neighbors, id_order=ids)
        else:
            neighbors[key] = list(neighbors[key])
            binningW = W(neighbors)
        return binningW

#suite = unittest.TestLoader().loadTestsFromTestCase(_TestContiguityWeights)

if __name__ == '__main__':
    #runner = unittest.TextTestRunner()
    #runner.run(suite)
    unittest.main()<|MERGE_RESOLUTION|>--- conflicted
+++ resolved
@@ -4,16 +4,15 @@
 from ..weights import W
 from ...io.FileIO import FileIO as ps_open
 
-<<<<<<< HEAD
+
 try:
     import geopandas as gpd
 except ImportError:
     gpd = None
 
-import pysal_examples
-=======
+
 from ... import examples as pysal_examples
->>>>>>> 852b4b2e
+
 
 
 class TestContiguityWeights(unittest.TestCase):
